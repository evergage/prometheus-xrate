// Copyright 2016 The Prometheus Authors
// Licensed under the Apache License, Version 2.0 (the "License");
// you may not use this file except in compliance with the License.
// You may obtain a copy of the License at
//
// http://www.apache.org/licenses/LICENSE-2.0
//
// Unless required by applicable law or agreed to in writing, software
// distributed under the License is distributed on an "AS IS" BASIS,
// WITHOUT WARRANTIES OR CONDITIONS OF ANY KIND, either express or implied.
// See the License for the specific language governing permissions and
// limitations under the License.

package retrieval

import (
	"bufio"
	"bytes"
	"compress/gzip"
	"fmt"
	"io"
	"math"
	"net/http"
	"sync"
	"time"
	"unsafe"

	"github.com/prometheus/client_golang/prometheus"
	"github.com/prometheus/common/log"

	"github.com/prometheus/common/version"
	"golang.org/x/net/context"
	"golang.org/x/net/context/ctxhttp"

	"github.com/prometheus/prometheus/config"
	"github.com/prometheus/prometheus/pkg/labels"
	"github.com/prometheus/prometheus/pkg/textparse"
	"github.com/prometheus/prometheus/pkg/timestamp"
	"github.com/prometheus/prometheus/pkg/value"
	"github.com/prometheus/prometheus/storage"
	"github.com/prometheus/prometheus/util/httputil"
)

const (
	scrapeHealthMetricName       = "up"
	scrapeDurationMetricName     = "scrape_duration_seconds"
	scrapeSamplesMetricName      = "scrape_samples_scraped"
	samplesPostRelabelMetricName = "scrape_samples_post_metric_relabeling"
)

var (
	targetIntervalLength = prometheus.NewSummaryVec(
		prometheus.SummaryOpts{
			Name:       "prometheus_target_interval_length_seconds",
			Help:       "Actual intervals between scrapes.",
			Objectives: map[float64]float64{0.01: 0.001, 0.05: 0.005, 0.5: 0.05, 0.90: 0.01, 0.99: 0.001},
		},
		[]string{"interval"},
	)
	targetReloadIntervalLength = prometheus.NewSummaryVec(
		prometheus.SummaryOpts{
			Name:       "prometheus_target_reload_length_seconds",
			Help:       "Actual interval to reload the scrape pool with a given configuration.",
			Objectives: map[float64]float64{0.01: 0.001, 0.05: 0.005, 0.5: 0.05, 0.90: 0.01, 0.99: 0.001},
		},
		[]string{"interval"},
	)
	targetSyncIntervalLength = prometheus.NewSummaryVec(
		prometheus.SummaryOpts{
			Name:       "prometheus_target_sync_length_seconds",
			Help:       "Actual interval to sync the scrape pool.",
			Objectives: map[float64]float64{0.01: 0.001, 0.05: 0.005, 0.5: 0.05, 0.90: 0.01, 0.99: 0.001},
		},
		[]string{"scrape_job"},
	)
	targetScrapePoolSyncsCounter = prometheus.NewCounterVec(
		prometheus.CounterOpts{
			Name: "prometheus_target_scrape_pool_sync_total",
			Help: "Total number of syncs that were executed on a scrape pool.",
		},
		[]string{"scrape_job"},
	)
	targetScrapeSampleLimit = prometheus.NewCounter(
		prometheus.CounterOpts{
			Name: "prometheus_target_scrapes_exceeded_sample_limit_total",
			Help: "Total number of scrapes that hit the sample limit and were rejected.",
		},
	)
)

func init() {
	prometheus.MustRegister(targetIntervalLength)
	prometheus.MustRegister(targetReloadIntervalLength)
	prometheus.MustRegister(targetSyncIntervalLength)
	prometheus.MustRegister(targetScrapePoolSyncsCounter)
	prometheus.MustRegister(targetScrapeSampleLimit)
}

// scrapePool manages scrapes for sets of targets.
type scrapePool struct {
	appendable Appendable

	ctx context.Context

	mtx    sync.RWMutex
	config *config.ScrapeConfig
	client *http.Client
	// Targets and loops must always be synchronized to have the same
	// set of hashes.
	targets map[uint64]*Target
	loops   map[uint64]loop

	// Constructor for new scrape loops. This is settable for testing convenience.
	newLoop func(context.Context, scraper, func() storage.Appender, func() storage.Appender, log.Logger) loop
}

func newScrapePool(ctx context.Context, cfg *config.ScrapeConfig, app Appendable) *scrapePool {
	client, err := NewHTTPClient(cfg.HTTPClientConfig)
	if err != nil {
		// Any errors that could occur here should be caught during config validation.
		log.Errorf("Error creating HTTP client for job %q: %s", cfg.JobName, err)
	}
	return &scrapePool{
		appendable: app,
		config:     cfg,
		ctx:        ctx,
		client:     client,
		targets:    map[uint64]*Target{},
		loops:      map[uint64]loop{},
		newLoop:    newScrapeLoop,
	}
}

// stop terminates all scrape loops and returns after they all terminated.
func (sp *scrapePool) stop() {
	var wg sync.WaitGroup

	sp.mtx.Lock()
	defer sp.mtx.Unlock()

	for fp, l := range sp.loops {
		wg.Add(1)

		go func(l loop) {
			l.stop()
			wg.Done()
		}(l)

		delete(sp.loops, fp)
		delete(sp.targets, fp)
	}

	wg.Wait()
}

// reload the scrape pool with the given scrape configuration. The target state is preserved
// but all scrape loops are restarted with the new scrape configuration.
// This method returns after all scrape loops that were stopped have stopped scraping.
func (sp *scrapePool) reload(cfg *config.ScrapeConfig) {
	start := time.Now()

	sp.mtx.Lock()
	defer sp.mtx.Unlock()

	client, err := httputil.NewClientFromConfig(cfg.HTTPClientConfig)
	if err != nil {
		// Any errors that could occur here should be caught during config validation.
		log.Errorf("Error creating HTTP client for job %q: %s", cfg.JobName, err)
	}
	sp.config = cfg
	sp.client = client

	var (
		wg       sync.WaitGroup
		interval = time.Duration(sp.config.ScrapeInterval)
		timeout  = time.Duration(sp.config.ScrapeTimeout)
	)

	for fp, oldLoop := range sp.loops {
		var (
			t       = sp.targets[fp]
			s       = &targetScraper{Target: t, client: sp.client, timeout: timeout}
			newLoop = sp.newLoop(sp.ctx, s,
				func() storage.Appender {
					return sp.sampleAppender(t)
				},
				func() storage.Appender {
					return sp.reportAppender(t)
				},
				log.With("target", t.labels.String()),
			)
		)
		wg.Add(1)

		go func(oldLoop, newLoop loop) {
			oldLoop.stop()
			wg.Done()

			go newLoop.run(interval, timeout, nil)
		}(oldLoop, newLoop)

		sp.loops[fp] = newLoop
	}

	wg.Wait()
	targetReloadIntervalLength.WithLabelValues(interval.String()).Observe(
		time.Since(start).Seconds(),
	)
}

// Sync converts target groups into actual scrape targets and synchronizes
// the currently running scraper with the resulting set.
func (sp *scrapePool) Sync(tgs []*config.TargetGroup) {
	start := time.Now()

	var all []*Target
	for _, tg := range tgs {
		targets, err := targetsFromGroup(tg, sp.config)
		if err != nil {
			log.With("err", err).Error("creating targets failed")
			continue
		}
		all = append(all, targets...)
	}
	sp.sync(all)

	targetSyncIntervalLength.WithLabelValues(sp.config.JobName).Observe(
		time.Since(start).Seconds(),
	)
	targetScrapePoolSyncsCounter.WithLabelValues(sp.config.JobName).Inc()
}

// sync takes a list of potentially duplicated targets, deduplicates them, starts
// scrape loops for new targets, and stops scrape loops for disappeared targets.
// It returns after all stopped scrape loops terminated.
func (sp *scrapePool) sync(targets []*Target) {
	sp.mtx.Lock()
	defer sp.mtx.Unlock()

	var (
		uniqueTargets = map[uint64]struct{}{}
		interval      = time.Duration(sp.config.ScrapeInterval)
		timeout       = time.Duration(sp.config.ScrapeTimeout)
	)

	for _, t := range targets {
		t := t
		hash := t.hash()
		uniqueTargets[hash] = struct{}{}

		if _, ok := sp.targets[hash]; !ok {
			s := &targetScraper{Target: t, client: sp.client, timeout: timeout}
			l := sp.newLoop(sp.ctx, s,
				func() storage.Appender {
					return sp.sampleAppender(t)
				},
				func() storage.Appender {
					return sp.reportAppender(t)
				},
				log.With("target", t.labels.String()),
			)

			sp.targets[hash] = t
			sp.loops[hash] = l

			go l.run(interval, timeout, nil)
		}
	}

	var wg sync.WaitGroup

	// Stop and remove old targets and scraper loops.
	for hash := range sp.targets {
		if _, ok := uniqueTargets[hash]; !ok {
			wg.Add(1)
			go func(l loop) {
				l.stop()
				wg.Done()
			}(sp.loops[hash])

			delete(sp.loops, hash)
			delete(sp.targets, hash)
		}
	}

	// Wait for all potentially stopped scrapers to terminate.
	// This covers the case of flapping targets. If the server is under high load, a new scraper
	// may be active and tries to insert. The old scraper that didn't terminate yet could still
	// be inserting a previous sample set.
	wg.Wait()
}

// sampleAppender returns an appender for ingested samples from the target.
func (sp *scrapePool) sampleAppender(target *Target) storage.Appender {
	app, err := sp.appendable.Appender()
	if err != nil {
		panic(err)
	}

	// The limit is applied after metrics are potentially dropped via relabeling.
	if sp.config.SampleLimit > 0 {
		app = &limitAppender{
			Appender: app,
			limit:    int(sp.config.SampleLimit),
		}
	}

	// The relabelAppender has to be inside the label-modifying appenders
	// so the relabeling rules are applied to the correct label set.
	if mrc := sp.config.MetricRelabelConfigs; len(mrc) > 0 {
		app = relabelAppender{
			Appender:    app,
			relabelings: mrc,
		}
	}

	if sp.config.HonorLabels {
		app = honorLabelsAppender{
			Appender: app,
			labels:   target.Labels(),
		}
	} else {
		app = ruleLabelsAppender{
			Appender: app,
			labels:   target.Labels(),
		}
	}
	return app
}

// reportAppender returns an appender for reporting samples for the target.
func (sp *scrapePool) reportAppender(target *Target) storage.Appender {
	app, err := sp.appendable.Appender()
	if err != nil {
		panic(err)
	}
	return ruleLabelsAppender{
		Appender: app,
		labels:   target.Labels(),
	}
}

// A scraper retrieves samples and accepts a status report at the end.
type scraper interface {
	scrape(ctx context.Context, w io.Writer) error
	report(start time.Time, dur time.Duration, err error)
	offset(interval time.Duration) time.Duration
}

// targetScraper implements the scraper interface for a target.
type targetScraper struct {
	*Target

	client  *http.Client
	req     *http.Request
	timeout time.Duration

	gzipr *gzip.Reader
	buf   *bufio.Reader
}

const acceptHeader = `application/vnd.google.protobuf;proto=io.prometheus.client.MetricFamily;encoding=delimited;q=0.7,text/plain;version=0.0.4;q=0.3,*/*;q=0.1`

var userAgentHeader = fmt.Sprintf("Prometheus/%s", version.Version)

func (s *targetScraper) scrape(ctx context.Context, w io.Writer) error {
	if s.req == nil {
		req, err := http.NewRequest("GET", s.URL().String(), nil)
		if err != nil {
			return err
		}
		// Disable accept header to always negotiate for text format.
		// req.Header.Add("Accept", acceptHeader)
		req.Header.Add("Accept-Encoding", "gzip")
		req.Header.Set("User-Agent", userAgentHeader)
		req.Header.Set("X-Prometheus-Scrape-Timeout-Seconds", fmt.Sprintf("%f", s.timeout.Seconds()))

		s.req = req
	}
	resp, err := ctxhttp.Do(ctx, s.client, s.req)
	if err != nil {
		return err
	}
	defer resp.Body.Close()

	if resp.StatusCode != http.StatusOK {
		return fmt.Errorf("server returned HTTP status %s", resp.Status)
	}

	if resp.Header.Get("Content-Encoding") != "gzip" {
		_, err = io.Copy(w, resp.Body)
		return err
	}

	if s.gzipr == nil {
		s.buf = bufio.NewReader(resp.Body)
		s.gzipr, err = gzip.NewReader(s.buf)
		if err != nil {
			return err
		}
	} else {
		s.buf.Reset(resp.Body)
		s.gzipr.Reset(s.buf)
	}

	_, err = io.Copy(w, s.gzipr)
	s.gzipr.Close()
	return err
}

// A loop can run and be stopped again. It must not be reused after it was stopped.
type loop interface {
	run(interval, timeout time.Duration, errc chan<- error)
	stop()
}

type lsetCacheEntry struct {
	lset labels.Labels
	str  string
}

type scrapeLoop struct {
	scraper scraper
	l       log.Logger

	appender       func() storage.Appender
	reportAppender func() storage.Appender

	// TODO: Keep only the values from the last scrape to avoid a memory leak.
	refCache               map[string]string         // Parsed string to ref.
	lsetCache              map[string]lsetCacheEntry // Ref to labelset and string
	seriesInPreviousScrape map[string]labels.Labels

	ctx       context.Context
	scrapeCtx context.Context
	cancel    func()
	stopped   chan struct{}
}

func newScrapeLoop(ctx context.Context, sc scraper, app, reportApp func() storage.Appender, l log.Logger) loop {
	if l == nil {
		l = log.Base()
	}
	sl := &scrapeLoop{
		scraper:        sc,
		appender:       app,
		reportAppender: reportApp,
		refCache:       map[string]string{},
		lsetCache:      map[string]lsetCacheEntry{},
		stopped:        make(chan struct{}),
		ctx:            ctx,
		l:              l,
	}
	sl.scrapeCtx, sl.cancel = context.WithCancel(ctx)

	return sl
}

func (sl *scrapeLoop) run(interval, timeout time.Duration, errc chan<- error) {
	select {
	case <-time.After(sl.scraper.offset(interval)):
		// Continue after a scraping offset.
	case <-sl.scrapeCtx.Done():
		close(sl.stopped)
		return
	}

	var last time.Time

	ticker := time.NewTicker(interval)
	defer ticker.Stop()

	buf := bytes.NewBuffer(make([]byte, 0, 16000))

mainLoop:
	for {
		buf.Reset()
		select {
		case <-sl.ctx.Done():
			close(sl.stopped)
			return
		case <-sl.scrapeCtx.Done():
			break mainLoop
		default:
		}

		var (
			total, added      int
			start             = time.Now()
			scrapeCtx, cancel = context.WithTimeout(sl.ctx, timeout)
		)

		// Only record after the first scrape.
		if !last.IsZero() {
			targetIntervalLength.WithLabelValues(interval.String()).Observe(
				time.Since(last).Seconds(),
			)
		}

		err := sl.scraper.scrape(scrapeCtx, buf)
		cancel()
		var b []byte
		if err == nil {
			b = buf.Bytes()
		} else if errc != nil {
			errc <- err
		}
		// A failed scrape is the same as an empty scrape,
		// we still call sl.append to trigger stale markers.
		if total, added, err = sl.append(b, start); err != nil {
			sl.l.With("err", err).Error("append failed")
			// The append failed, probably due to a parse error.
			// Call sl.append again with an empty scrape to trigger stale markers.
			if _, _, err = sl.append([]byte{}, start); err != nil {
				sl.l.With("err", err).Error("append failed")
			}
		}

		sl.report(start, time.Since(start), total, added, err)
		last = start

		select {
		case <-sl.ctx.Done():
			close(sl.stopped)
			return
		case <-sl.scrapeCtx.Done():
			break mainLoop
		case <-ticker.C:
		}
	}

	close(sl.stopped)

	sl.endOfRunStaleness(last, ticker, interval)
}

func (sl *scrapeLoop) endOfRunStaleness(last time.Time, ticker *time.Ticker, interval time.Duration) {
	// Scraping has stopped. We want to write stale markers but
	// the target may be recreated, so we wait just over 2 scrape intervals
	// before creating them.
	// If the context is cancelled, we presume the server is shutting down
	// and will restart where is was. We do not attempt to write stale markers
	// in this case.

	if last.IsZero() {
		// There never was a scrape, so there will be no stale markers.
		return
	}

	// Wait for when the next scrape would have been, record its timestamp.
	var staleTime time.Time
	select {
	case <-sl.ctx.Done():
		return
	case <-ticker.C:
		staleTime = time.Now()
	}

	// Wait for when the next scrape would have been, if the target was recreated
	// samples should have been ingested by now.
	select {
	case <-sl.ctx.Done():
		return
	case <-ticker.C:
	}

	// Wait for an extra 10% of the interval, just to be safe.
	select {
	case <-sl.ctx.Done():
		return
	case <-time.After(interval / 10):
	}

	// Call sl.append again with an empty scrape to trigger stale markers.
	// If the target has since been recreated and scraped, the
	// stale markers will be out of order and ignored.
	if _, _, err := sl.append([]byte{}, staleTime); err != nil {
		sl.l.With("err", err).Error("stale append failed")
	}
	if err := sl.reportStale(staleTime); err != nil {
		sl.l.With("err", err).Error("stale report failed")
	}
}

// Stop the scraping. May still write data and stale markers after it has
// returned. Cancel the context to stop all writes.
func (sl *scrapeLoop) stop() {
	sl.cancel()
	<-sl.stopped
}

type sample struct {
	metric labels.Labels
	t      int64
	v      float64
}

type samples []sample

func (s samples) Len() int      { return len(s) }
func (s samples) Swap(i, j int) { s[i], s[j] = s[j], s[i] }

func (s samples) Less(i, j int) bool {
	d := labels.Compare(s[i].metric, s[j].metric)
	if d < 0 {
		return true
	} else if d > 0 {
		return false
	}
	return s[i].t < s[j].t
}

func (sl *scrapeLoop) append(b []byte, ts time.Time) (total, added int, err error) {
	var (
		app           = sl.appender()
		p             = textparse.New(b)
		defTime       = timestamp.FromTime(ts)
		seriesScraped = make(map[string]labels.Labels, len(sl.seriesInPreviousScrape))
		numOutOfOrder = 0
		numDuplicates = 0
	)

loop:
	for p.Next() {
		total++

		t := defTime
		met, tp, v := p.At()
		if tp != nil {
			t = *tp
		}

		mets := yoloString(met)
		ref, ok := sl.refCache[mets]
		if ok {
			switch err = app.AddFast(ref, t, v); err {
			case nil:
				seriesScraped[sl.lsetCache[ref].str] = sl.lsetCache[ref].lset
			case storage.ErrNotFound:
				ok = false
			case errSeriesDropped:
				err = nil
				continue
			case storage.ErrOutOfOrderSample:
				sl.l.With("timeseries", string(met)).Debug("Out of order sample")
				numOutOfOrder += 1
				continue
			case storage.ErrDuplicateSampleForTimestamp:
				numDuplicates += 1
				sl.l.With("timeseries", string(met)).Debug("Duplicate sample for timestamp")
				continue
			default:
				break loop
			}
		}
		if !ok {
			var lset labels.Labels
			p.Metric(&lset)

			ref, err = app.Add(lset, t, v)
			// TODO(fabxc): also add a dropped-cache?
			switch err {
			case nil:
			case errSeriesDropped:
				err = nil
<<<<<<< HEAD
=======
				continue
			case storage.ErrOutOfOrderSample:
				err = nil
				sl.l.With("timeseries", string(met)).Debug("Out of order sample")
				numOutOfOrder += 1
				continue
			case storage.ErrDuplicateSampleForTimestamp:
				err = nil
				numDuplicates += 1
				sl.l.With("timeseries", string(met)).Debug("Duplicate sample for timestamp")
>>>>>>> e5f94145
				continue
			default:
				break loop
			}
			// Allocate a real string.
			mets = string(met)
			sl.refCache[mets] = ref
			str := lset.String()
			sl.lsetCache[ref] = lsetCacheEntry{lset: lset, str: str}
			if tp == nil {
				// Bypass staleness logic if there is an explicit timestamp.
				seriesScraped[str] = lset
			}
		}
		added++
	}
	if err == nil {
		err = p.Err()
	}
	if numOutOfOrder > 0 {
		sl.l.With("numDropped", numOutOfOrder).Warn("Error on ingesting out-of-order samples")
	}
	if numDuplicates > 0 {
		sl.l.With("numDropped", numDuplicates).Warn("Error on ingesting samples with different value but same timestamp")
	}
	if err == nil {
		for metric, lset := range sl.seriesInPreviousScrape {
			if _, ok := seriesScraped[metric]; !ok {
				// Series no longer exposed, mark it stale.
				_, err = app.Add(lset, defTime, math.Float64frombits(value.StaleNaN))
				switch err {
				case nil:
				case errSeriesDropped:
					err = nil
					continue
				case storage.ErrOutOfOrderSample, storage.ErrDuplicateSampleForTimestamp:
					// Do not count these in logging, as this is expected if a target
					// goes away and comes back again with a new scrape loop.
					err = nil
					continue
				default:
					break
				}
			}
		}
	}
	if err != nil {
		app.Rollback()
		return total, 0, err
	}
	if err := app.Commit(); err != nil {
		return total, 0, err
	}
	sl.seriesInPreviousScrape = seriesScraped
	return total, added, nil
}

func yoloString(b []byte) string {
	return *((*string)(unsafe.Pointer(&b)))
}

func (sl *scrapeLoop) report(start time.Time, duration time.Duration, scraped, appended int, err error) error {
	sl.scraper.report(start, duration, err)

	ts := timestamp.FromTime(start)

	var health float64
	if err == nil {
		health = 1
	}

	app := sl.reportAppender()

	if err := sl.addReportSample(app, scrapeHealthMetricName, ts, health); err != nil {
		app.Rollback()
		return err
	}
	if err := sl.addReportSample(app, scrapeDurationMetricName, ts, duration.Seconds()); err != nil {
		app.Rollback()
		return err
	}
	if err := sl.addReportSample(app, scrapeSamplesMetricName, ts, float64(scraped)); err != nil {
		app.Rollback()
		return err
	}
	if err := sl.addReportSample(app, samplesPostRelabelMetricName, ts, float64(appended)); err != nil {
		app.Rollback()
		return err
	}
	return app.Commit()
}

func (sl *scrapeLoop) reportStale(start time.Time) error {
	ts := timestamp.FromTime(start)
	app := sl.reportAppender()
	stale := math.Float64frombits(value.StaleNaN)

	if err := sl.addReportSample(app, scrapeHealthMetricName, ts, stale); err != nil {
		app.Rollback()
		return err
	}
	if err := sl.addReportSample(app, scrapeDurationMetricName, ts, stale); err != nil {
		app.Rollback()
		return err
	}
	if err := sl.addReportSample(app, scrapeSamplesMetricName, ts, stale); err != nil {
		app.Rollback()
		return err
	}
	if err := sl.addReportSample(app, samplesPostRelabelMetricName, ts, stale); err != nil {
		app.Rollback()
		return err
	}
	return app.Commit()
}

func (sl *scrapeLoop) addReportSample(app storage.Appender, s string, t int64, v float64) error {
	ref, ok := sl.refCache[s]

	if ok {
		err := app.AddFast(ref, t, v)
		switch err {
		case nil:
			return nil
		case storage.ErrNotFound:
			// Try an Add.
		case storage.ErrOutOfOrderSample, storage.ErrDuplicateSampleForTimestamp:
			// Do not log here, as this is expected if a target goes away and comes back
			// again with a new scrape loop.
			return nil
		default:
			return err
		}
	}
	met := labels.Labels{
		labels.Label{Name: labels.MetricName, Value: s},
	}
	ref, err := app.Add(met, t, v)
	switch err {
	case nil:
		sl.refCache[s] = ref
		return nil
	case storage.ErrOutOfOrderSample, storage.ErrDuplicateSampleForTimestamp:
		return nil
	default:
		return err
	}
}<|MERGE_RESOLUTION|>--- conflicted
+++ resolved
@@ -663,8 +663,6 @@
 			case nil:
 			case errSeriesDropped:
 				err = nil
-<<<<<<< HEAD
-=======
 				continue
 			case storage.ErrOutOfOrderSample:
 				err = nil
@@ -675,7 +673,6 @@
 				err = nil
 				numDuplicates += 1
 				sl.l.With("timeseries", string(met)).Debug("Duplicate sample for timestamp")
->>>>>>> e5f94145
 				continue
 			default:
 				break loop
