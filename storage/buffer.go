// Copyright 2017 The Prometheus Authors
// Licensed under the Apache License, Version 2.0 (the "License");
// you may not use this file except in compliance with the License.
// You may obtain a copy of the License at
//
// http://www.apache.org/licenses/LICENSE-2.0
//
// Unless required by applicable law or agreed to in writing, software
// distributed under the License is distributed on an "AS IS" BASIS,
// WITHOUT WARRANTIES OR CONDITIONS OF ANY KIND, either express or implied.
// See the License for the specific language governing permissions and
// limitations under the License.

package storage

import (
	"math"
)

// BufferedSeriesIterator wraps an iterator with a look-back buffer.
type BufferedSeriesIterator struct {
	it    SeriesIterator
	buf   *sampleRing
	delta int64

	lastTime int64
	ok       bool
}

// NewBuffer returns a new iterator that buffers the values within the time range
// of the current element and the duration of delta before, initialized with an
// empty iterator. Use Reset() to set an actual iterator to be buffered.
func NewBuffer(delta int64) *BufferedSeriesIterator {
	return NewBufferIterator(&NoopSeriesIt, delta)
}

// NewBufferIterator returns a new iterator that buffers the values within the
// time range of the current element and the duration of delta before.
func NewBufferIterator(it SeriesIterator, delta int64) *BufferedSeriesIterator {
	bit := &BufferedSeriesIterator{
		buf:   newSampleRing(delta, 16),
		delta: delta,
	}
	bit.Reset(it)

	return bit
}

// Reset re-uses the buffer with a new iterator, resetting the buffered time
// delta to its original value.
func (b *BufferedSeriesIterator) Reset(it SeriesIterator) {
	if b.it != nil {
		b.it.Close()
	}
	b.it = it
	b.lastTime = math.MinInt64
	b.ok = true
	b.buf.reset()
	b.buf.delta = b.delta
	it.Next()
}

// ReduceDelta lowers the buffered time delta, for the current SeriesIterator only.
func (b *BufferedSeriesIterator) ReduceDelta(delta int64) bool {
	if delta > b.buf.delta {
		return false
	}
	b.buf.delta = delta
	return true
}

// PeekBack returns the nth previous element of the iterator. If there is none buffered,
// ok is false.
func (b *BufferedSeriesIterator) PeekBack(n int) (t int64, v float64, ok bool) {
	return b.buf.nthLast(n)
}

// Buffer returns an iterator over the buffered data. Invalidates previously
// returned iterators.
func (b *BufferedSeriesIterator) Buffer() SeriesIterator {
	return b.buf.iterator()
}

// Seek advances the iterator to the element at time t or greater.
func (b *BufferedSeriesIterator) Seek(t int64) bool {
	t0 := t - b.buf.delta

	// If the delta would cause us to seek backwards, preserve the buffer
	// and just continue regular advancment while filling the buffer on the way.
	if t0 > b.lastTime {
		b.buf.reset()

		b.ok = b.it.Seek(t0)
		if !b.ok {
			return false
		}
		b.lastTime, _ = b.Values()
	}

	if b.lastTime >= t {
		return true
	}
	for b.Next() {
		if b.lastTime >= t {
			return true
		}
	}

	return false
}

// Next advances the iterator to the next element.
func (b *BufferedSeriesIterator) Next() bool {
	if !b.ok {
		return false
	}

	// Add current element to buffer before advancing.
	b.buf.add(b.it.At())

	b.ok = b.it.Next()
	if b.ok {
		b.lastTime, _ = b.Values()
	}

	return b.ok
}

// Values returns the current element of the iterator.
func (b *BufferedSeriesIterator) Values() (int64, float64) {
	return b.it.At()
}

// Err returns the last encountered error.
func (b *BufferedSeriesIterator) Err() error {
	return b.it.Err()
}

func (b *BufferedSeriesIterator) Close() {
<<<<<<< HEAD
	b.it.Close()
=======
	if b != nil && b.it != nil {
		b.it.Close()
		b.it = nil
	}
>>>>>>> f8300080
}

type sample struct {
	t int64
	v float64
}

type sampleRing struct {
	delta int64

	buf []sample // lookback buffer
	i   int      // position of most recent element in ring buffer
	f   int      // position of first element in ring buffer
	l   int      // number of elements in buffer

	it sampleRingIterator
}

func newSampleRing(delta int64, sz int) *sampleRing {
	r := &sampleRing{delta: delta, buf: make([]sample, sz)}
	r.reset()

	return r
}

func (r *sampleRing) reset() {
	r.l = 0
	r.i = -1
	r.f = 0
}

// Returns the current iterator. Invalidates previously retuned iterators.
func (r *sampleRing) iterator() SeriesIterator {
	r.it.r = r
	r.it.i = -1
	return &r.it
}

type sampleRingIterator struct {
	r *sampleRing
	i int
}

func (it *sampleRingIterator) Next() bool {
	it.i++
	return it.i < it.r.l
}

func (it *sampleRingIterator) Seek(int64) bool {
	return false
}

func (it *sampleRingIterator) Err() error {
	return nil
}

func (it *sampleRingIterator) At() (int64, float64) {
	return it.r.at(it.i)
}

func (it *sampleRingIterator) Close() {}

func (r *sampleRing) at(i int) (int64, float64) {
	j := (r.f + i) % len(r.buf)
	s := r.buf[j]
	return s.t, s.v
}

// add adds a sample to the ring buffer and frees all samples that fall
// out of the delta range.
func (r *sampleRing) add(t int64, v float64) {
	l := len(r.buf)
	// Grow the ring buffer if it fits no more elements.
	if l == r.l {
		buf := make([]sample, 2*l)
		copy(buf[l+r.f:], r.buf[r.f:])
		copy(buf, r.buf[:r.f])

		r.buf = buf
		r.i = r.f
		r.f += l
		l = 2 * l
	} else {
		r.i++
		if r.i >= l {
			r.i -= l
		}
	}

	r.buf[r.i] = sample{t: t, v: v}
	r.l++

	// Free head of the buffer of samples that just fell out of the range.
	for r.buf[r.f].t < t-r.delta {
		r.f++
		if r.f >= l {
			r.f -= l
		}
		r.l--
	}
}

// nthLast returns the nth most recent element added to the ring.
func (r *sampleRing) nthLast(n int) (int64, float64, bool) {
	if n > r.l {
		return 0, 0, false
	}
	t, v := r.at(r.l - n)
	return t, v, true
}

func (r *sampleRing) samples() []sample {
	res := make([]sample, r.l)

	var k = r.f + r.l
	var j int
	if k > len(r.buf) {
		k = len(r.buf)
		j = r.l - k + r.f
	}

	n := copy(res, r.buf[r.f:k])
	copy(res[n:], r.buf[:j])

	return res
}<|MERGE_RESOLUTION|>--- conflicted
+++ resolved
@@ -137,14 +137,10 @@
 }
 
 func (b *BufferedSeriesIterator) Close() {
-<<<<<<< HEAD
-	b.it.Close()
-=======
 	if b != nil && b.it != nil {
 		b.it.Close()
 		b.it = nil
 	}
->>>>>>> f8300080
 }
 
 type sample struct {
