// Copyright 2017 The Prometheus Authors
// Licensed under the Apache License, Version 2.0 (the "License");
// you may not use this file except in compliance with the License.
// You may obtain a copy of the License at
//
// http://www.apache.org/licenses/LICENSE-2.0
//
// Unless required by applicable law or agreed to in writing, software
// distributed under the License is distributed on an "AS IS" BASIS,
// WITHOUT WARRANTIES OR CONDITIONS OF ANY KIND, either express or implied.
// See the License for the specific language governing permissions and
// limitations under the License.

package tsdb

import (
	"math"
	"runtime"
	"sort"
	"strings"
	"sync"
	"sync/atomic"
	"time"

	"github.com/go-kit/kit/log"
	"github.com/go-kit/kit/log/level"
	"github.com/pkg/errors"
	"github.com/prometheus/client_golang/prometheus"
	"github.com/prometheus/tsdb/chunkenc"
	"github.com/prometheus/tsdb/chunks"
	"github.com/prometheus/tsdb/index"
	"github.com/prometheus/tsdb/labels"
)

var (
	// ErrNotFound is returned if a looked up resource was not found.
	ErrNotFound = errors.Errorf("not found")

	// ErrOutOfOrderSample is returned if an appended sample has a
	// timestamp larger than the most recent sample.
	ErrOutOfOrderSample = errors.New("out of order sample")

	// ErrAmendSample is returned if an appended sample has the same timestamp
	// as the most recent sample but a different value.
	ErrAmendSample = errors.New("amending sample")

	// ErrOutOfBounds is returned if an appended sample is out of the
	// writable time range.
	ErrOutOfBounds = errors.New("out of bounds")
)

// Head handles reads and writes of time series data within a time window.
type Head struct {
	chunkRange int64
	metrics    *headMetrics
	wal        WAL
	logger     log.Logger
	appendPool sync.Pool

	minTime, maxTime int64
	lastSeriesID     uint64

	// All series addressable by their ID or hash.
	series *stripeSeries

	symMtx  sync.RWMutex
	symbols map[string]struct{}
	values  map[string]stringset // label names to possible values

	postings *index.MemPostings // postings lists for terms

	tombstones memTombstones
}

type headMetrics struct {
	activeAppenders     prometheus.Gauge
	series              prometheus.Gauge
	seriesCreated       prometheus.Counter
	seriesRemoved       prometheus.Counter
	seriesNotFound      prometheus.Counter
	chunks              prometheus.Gauge
	chunksCreated       prometheus.Gauge
	chunksRemoved       prometheus.Gauge
	gcDuration          prometheus.Summary
	minTime             prometheus.GaugeFunc
	maxTime             prometheus.GaugeFunc
	samplesAppended     prometheus.Counter
	walTruncateDuration prometheus.Summary
}

func newHeadMetrics(h *Head, r prometheus.Registerer) *headMetrics {
	m := &headMetrics{}

	m.activeAppenders = prometheus.NewGauge(prometheus.GaugeOpts{
		Name: "prometheus_tsdb_head_active_appenders",
		Help: "Number of currently active appender transactions",
	})
	m.series = prometheus.NewGauge(prometheus.GaugeOpts{
		Name: "prometheus_tsdb_head_series",
		Help: "Total number of series in the head block.",
	})
	m.seriesCreated = prometheus.NewGauge(prometheus.GaugeOpts{
		Name: "prometheus_tsdb_head_series_created_total",
		Help: "Total number of series created in the head",
	})
	m.seriesRemoved = prometheus.NewGauge(prometheus.GaugeOpts{
		Name: "prometheus_tsdb_head_series_removed_total",
		Help: "Total number of series removed in the head",
	})
	m.seriesNotFound = prometheus.NewCounter(prometheus.CounterOpts{
		Name: "prometheus_tsdb_head_series_not_found",
		Help: "Total number of requests for series that were not found.",
	})
	m.chunks = prometheus.NewGauge(prometheus.GaugeOpts{
		Name: "prometheus_tsdb_head_chunks",
		Help: "Total number of chunks in the head block.",
	})
	m.chunksCreated = prometheus.NewGauge(prometheus.GaugeOpts{
		Name: "prometheus_tsdb_head_chunks_created_total",
		Help: "Total number of chunks created in the head",
	})
	m.chunksRemoved = prometheus.NewGauge(prometheus.GaugeOpts{
		Name: "prometheus_tsdb_head_chunks_removed_total",
		Help: "Total number of chunks removed in the head",
	})
	m.gcDuration = prometheus.NewSummary(prometheus.SummaryOpts{
		Name: "prometheus_tsdb_head_gc_duration_seconds",
		Help: "Runtime of garbage collection in the head block.",
	})
	m.maxTime = prometheus.NewGaugeFunc(prometheus.GaugeOpts{
		Name: "prometheus_tsdb_head_max_time",
		Help: "Maximum timestamp of the head block.",
	}, func() float64 {
		return float64(h.MaxTime())
	})
	m.minTime = prometheus.NewGaugeFunc(prometheus.GaugeOpts{
		Name: "prometheus_tsdb_head_min_time",
		Help: "Minimum time bound of the head block.",
	}, func() float64 {
		return float64(h.MinTime())
	})
	m.walTruncateDuration = prometheus.NewSummary(prometheus.SummaryOpts{
		Name: "prometheus_tsdb_wal_truncate_duration_seconds",
		Help: "Duration of WAL truncation.",
	})
	m.samplesAppended = prometheus.NewCounter(prometheus.CounterOpts{
		Name: "prometheus_tsdb_head_samples_appended_total",
		Help: "Total number of appended samples.",
	})

	if r != nil {
		r.MustRegister(
			m.activeAppenders,
			m.chunks,
			m.chunksCreated,
			m.chunksRemoved,
			m.series,
			m.seriesCreated,
			m.seriesRemoved,
			m.seriesNotFound,
			m.minTime,
			m.maxTime,
			m.gcDuration,
			m.walTruncateDuration,
			m.samplesAppended,
		)
	}
	return m
}

// NewHead opens the head block in dir.
func NewHead(r prometheus.Registerer, l log.Logger, wal WAL, chunkRange int64) (*Head, error) {
	if l == nil {
		l = log.NewNopLogger()
	}
	if wal == nil {
		wal = NopWAL()
	}
	if chunkRange < 1 {
		return nil, errors.Errorf("invalid chunk range %d", chunkRange)
	}
	h := &Head{
		wal:        wal,
		logger:     l,
		chunkRange: chunkRange,
		minTime:    math.MinInt64,
		maxTime:    math.MinInt64,
		series:     newStripeSeries(),
		values:     map[string]stringset{},
		symbols:    map[string]struct{}{},
		postings:   index.NewUnorderedMemPostings(),
		tombstones: memTombstones{},
	}
	h.metrics = newHeadMetrics(h, r)

	return h, nil
}

// processWALSamples adds a partition of samples it receives to the head and passes
// them on to other workers.
// Samples before the mint timestamp are discarded.
func (h *Head) processWALSamples(
	mint int64,
	partition, total uint64,
	input <-chan []RefSample, output chan<- []RefSample,
) (unknownRefs uint64) {
	defer close(output)

	for samples := range input {
		for _, s := range samples {
			if s.T < mint || s.Ref%total != partition {
				continue
			}
			ms := h.series.getByID(s.Ref)
			if ms == nil {
				unknownRefs++
				continue
			}
			_, chunkCreated := ms.append(s.T, s.V)
			if chunkCreated {
				h.metrics.chunksCreated.Inc()
				h.metrics.chunks.Inc()
			}
		}
		output <- samples
	}
	return unknownRefs
}

// ReadWAL initializes the head by consuming the write ahead log.
func (h *Head) ReadWAL() error {
	defer h.postings.EnsureOrder()

	r := h.wal.Reader()
	mint := h.MinTime()

	// Track number of samples that referenced a series we don't know about
	// for error reporting.
	var unknownRefs uint64

	// Start workers that each process samples for a partition of the series ID space.
	// They are connected through a ring of channels which ensures that all sample batches
	// read from the WAL are processed in order.
	var (
		wg         sync.WaitGroup
		n          = runtime.GOMAXPROCS(0)
		firstInput = make(chan []RefSample, 300)
		input      = firstInput
	)
	wg.Add(n)

	for i := 0; i < n; i++ {
		output := make(chan []RefSample, 300)

		go func(i int, input <-chan []RefSample, output chan<- []RefSample) {
			unknown := h.processWALSamples(mint, uint64(i), uint64(n), input, output)
			atomic.AddUint64(&unknownRefs, unknown)
			wg.Done()
		}(i, input, output)

		// The output feeds the next worker goroutine. For the last worker,
		// it feeds the initial input again to reuse the RefSample slices.
		input = output
	}

	// TODO(fabxc): series entries spread between samples can starve the sample workers.
	// Even with bufferd channels, this can impact startup time with lots of series churn.
	// We must not paralellize series creation itself but could make the indexing asynchronous.
	seriesFunc := func(series []RefSeries) {
		for _, s := range series {
			h.getOrCreateWithID(s.Ref, s.Labels.Hash(), s.Labels)

			if h.lastSeriesID < s.Ref {
				h.lastSeriesID = s.Ref
			}
		}
	}
	samplesFunc := func(samples []RefSample) {
		// We split up the samples into chunks of 5000 samples or less.
		// With O(300 * #cores) in-flight sample batches, large scrapes could otherwise
		// cause thousands of very large in flight buffers occupying large amounts
		// of unused memory.
		for len(samples) > 0 {
			n := 5000
			if len(samples) < n {
				n = len(samples)
			}
			var buf []RefSample
			select {
			case buf = <-input:
			default:
			}
			firstInput <- append(buf[:0], samples[:n]...)
			samples = samples[n:]
		}
	}
	deletesFunc := func(stones []Stone) {
		for _, s := range stones {
			for _, itv := range s.intervals {
				if itv.Maxt < mint {
					continue
				}
				h.tombstones.add(s.ref, itv)
			}
		}
	}

	err := r.Read(seriesFunc, samplesFunc, deletesFunc)

	// Signal termination to first worker and wait for last one to close its output channel.
	close(firstInput)
	for range input {
	}
	wg.Wait()

	if err != nil {
		return errors.Wrap(err, "consume WAL")
	}
	if unknownRefs > 0 {
		level.Warn(h.logger).Log("msg", "unknown series references in WAL samples", "count", unknownRefs)
	}
	return nil
}

// Truncate removes all data before mint from the head block and truncates its WAL.
func (h *Head) Truncate(mint int64) error {
	initialize := h.MinTime() == math.MinInt64

	if h.MinTime() >= mint {
		return nil
	}
	atomic.StoreInt64(&h.minTime, mint)

	// Ensure that max time is at least as high as min time.
	for h.MaxTime() < mint {
		atomic.CompareAndSwapInt64(&h.maxTime, h.MaxTime(), mint)
	}

	// This was an initial call to Truncate after loading blocks on startup.
	// We haven't read back the WAL yet, so do not attempt to truncate it.
	if initialize {
		return nil
	}

	start := time.Now()

	h.gc()
	level.Info(h.logger).Log("msg", "head GC completed", "duration", time.Since(start))
	h.metrics.gcDuration.Observe(time.Since(start).Seconds())

	start = time.Now()

	keep := func(id uint64) bool {
		return h.series.getByID(id) != nil
	}
	if err := h.wal.Truncate(mint, keep); err == nil {
		level.Info(h.logger).Log("msg", "WAL truncation completed", "duration", time.Since(start))
	} else {
		level.Error(h.logger).Log("msg", "WAL truncation failed", "err", err, "duration", time.Since(start))
	}
	h.metrics.walTruncateDuration.Observe(time.Since(start).Seconds())

	return nil
}

// initTime initializes a head with the first timestamp. This only needs to be called
// for a compltely fresh head with an empty WAL.
// Returns true if the initialization took an effect.
func (h *Head) initTime(t int64) (initialized bool) {
	// In the init state, the head has a high timestamp of math.MinInt64.
	mint, _ := rangeForTimestamp(t, h.chunkRange)

	if !atomic.CompareAndSwapInt64(&h.minTime, math.MinInt64, mint) {
		return false
	}
	// Ensure that max time is initialized to at least the min time we just set.
	// Concurrent appenders may already have set it to a higher value.
	atomic.CompareAndSwapInt64(&h.maxTime, math.MinInt64, t)

	return true
}

type rangeHead struct {
	head       *Head
	mint, maxt int64
}

func (h *rangeHead) Index() (IndexReader, error) {
	return h.head.indexRange(h.mint, h.maxt), nil
}

func (h *rangeHead) Chunks() (ChunkReader, error) {
	return h.head.chunksRange(h.mint, h.maxt), nil
}

func (h *rangeHead) Tombstones() (TombstoneReader, error) {
	return h.head.tombstones, nil
}

// initAppender is a helper to initialize the time bounds of the head
// upon the first sample it receives.
type initAppender struct {
	app  Appender
	head *Head
}

func (a *initAppender) Add(lset labels.Labels, t int64, v float64) (uint64, error) {
	if a.app != nil {
		return a.app.Add(lset, t, v)
	}
	a.head.initTime(t)
	a.app = a.head.appender()

	return a.app.Add(lset, t, v)
}

func (a *initAppender) AddFast(ref uint64, t int64, v float64) error {
	if a.app == nil {
		return ErrNotFound
	}
	return a.app.AddFast(ref, t, v)
}

func (a *initAppender) Commit() error {
	if a.app == nil {
		return nil
	}
	return a.app.Commit()
}

func (a *initAppender) Rollback() error {
	if a.app == nil {
		return nil
	}
	return a.app.Rollback()
}

// Appender returns a new Appender on the database.
func (h *Head) Appender() Appender {
	h.metrics.activeAppenders.Inc()

	// The head cache might not have a starting point yet. The init appender
	// picks up the first appended timestamp as the base.
	if h.MinTime() == math.MinInt64 {
		return &initAppender{head: h}
	}
	return h.appender()
}

func (h *Head) appender() *headAppender {
	return &headAppender{
		head:    h,
		mint:    h.MaxTime() - h.chunkRange/2,
		maxt:    math.MinInt64,
		samples: h.getAppendBuffer(),
	}
}

func (h *Head) getAppendBuffer() []RefSample {
	b := h.appendPool.Get()
	if b == nil {
		return make([]RefSample, 0, 512)
	}
	return b.([]RefSample)
}

func (h *Head) putAppendBuffer(b []RefSample) {
	h.appendPool.Put(b[:0])
}

type headAppender struct {
	head       *Head
	mint, maxt int64

	series  []RefSeries
	samples []RefSample
}

func (a *headAppender) Add(lset labels.Labels, t int64, v float64) (uint64, error) {
	if t < a.mint {
		return 0, ErrOutOfBounds
	}

	s, created := a.head.getOrCreate(lset.Hash(), lset)
	if created {
		a.series = append(a.series, RefSeries{
			Ref:    s.ref,
			Labels: lset,
		})
	}
	return s.ref, a.AddFast(s.ref, t, v)
}

func (a *headAppender) AddFast(ref uint64, t int64, v float64) error {
	s := a.head.series.getByID(ref)

	if s == nil {
		return errors.Wrap(ErrNotFound, "unknown series")
	}
	s.Lock()
	err := s.appendable(t, v)
	s.Unlock()

	if err != nil {
		return err
	}
	if t < a.mint {
		return ErrOutOfBounds
	}
	if t > a.maxt {
		a.maxt = t
	}

	a.samples = append(a.samples, RefSample{
		Ref:    ref,
		T:      t,
		V:      v,
		series: s,
	})
	return nil
}

func (a *headAppender) Commit() error {
	defer a.Rollback()

	if err := a.head.wal.LogSeries(a.series); err != nil {
		return err
	}
	if err := a.head.wal.LogSamples(a.samples); err != nil {
		return errors.Wrap(err, "WAL log samples")
	}

	total := len(a.samples)

	for _, s := range a.samples {
		s.series.Lock()
		ok, chunkCreated := s.series.append(s.T, s.V)
		s.series.Unlock()

		if !ok {
			total--
		}
		if chunkCreated {
			a.head.metrics.chunks.Inc()
			a.head.metrics.chunksCreated.Inc()
		}
	}

	a.head.metrics.samplesAppended.Add(float64(total))

	for {
		ht := a.head.MaxTime()
		if a.maxt <= ht {
			break
		}
		if atomic.CompareAndSwapInt64(&a.head.maxTime, ht, a.maxt) {
			break
		}
	}

	return nil
}

func (a *headAppender) Rollback() error {
	a.head.metrics.activeAppenders.Dec()
	a.head.putAppendBuffer(a.samples)

	return nil
}

// Delete all samples in the range of [mint, maxt] for series that satisfy the given
// label matchers.
func (h *Head) Delete(mint, maxt int64, ms ...labels.Matcher) error {
	// Do not delete anything beyond the currently valid range.
	mint, maxt = clampInterval(mint, maxt, h.MinTime(), h.MaxTime())

	ir := h.indexRange(mint, maxt)

	p, err := PostingsForMatchers(ir, ms...)
	if err != nil {
		return errors.Wrap(err, "select series")
	}

	var stones []Stone

	for p.Next() {
		series := h.series.getByID(p.At())

		t0, t1 := series.minTime(), series.maxTime()
		if t0 == math.MinInt64 || t1 == math.MinInt64 {
			continue
		}
		// Delete only until the current values and not beyond.
		t0, t1 = clampInterval(mint, maxt, t0, t1)
		stones = append(stones, Stone{p.At(), Intervals{{t0, t1}}})
	}

	if p.Err() != nil {
		return p.Err()
	}
	if err := h.wal.LogDeletes(stones); err != nil {
		return err
	}
	for _, s := range stones {
		h.tombstones.add(s.ref, s.intervals[0])
	}
	return nil
}

// gc removes data before the minimum timestamp from the head.
func (h *Head) gc() {
	// Only data strictly lower than this timestamp must be deleted.
	mint := h.MinTime()

	// Drop old chunks and remember series IDs and hashes if they can be
	// deleted entirely.
	deleted, chunksRemoved := h.series.gc(mint)
	seriesRemoved := len(deleted)

	h.metrics.seriesRemoved.Add(float64(seriesRemoved))
	h.metrics.series.Sub(float64(seriesRemoved))
	h.metrics.chunksRemoved.Add(float64(chunksRemoved))
	h.metrics.chunks.Sub(float64(chunksRemoved))

	// Remove deleted series IDs from the postings lists.
	h.postings.Delete(deleted)

	// Rebuild symbols and label value indices from what is left in the postings terms.
	symbols := make(map[string]struct{})
	values := make(map[string]stringset, len(h.values))

	h.postings.Iter(func(t labels.Label, _ index.Postings) error {
		symbols[t.Name] = struct{}{}
		symbols[t.Value] = struct{}{}

		ss, ok := values[t.Name]
		if !ok {
			ss = stringset{}
			values[t.Name] = ss
		}
		ss.set(t.Value)
		return nil
	})

	h.symMtx.Lock()

	h.symbols = symbols
	h.values = values

	h.symMtx.Unlock()
}

// Tombstones returns a new reader over the head's tombstones
func (h *Head) Tombstones() (TombstoneReader, error) {
	return h.tombstones, nil
}

// Index returns an IndexReader against the block.
func (h *Head) Index() (IndexReader, error) {
	return h.indexRange(math.MinInt64, math.MaxInt64), nil
}

func (h *Head) indexRange(mint, maxt int64) *headIndexReader {
	if hmin := h.MinTime(); hmin > mint {
		mint = hmin
	}
	return &headIndexReader{head: h, mint: mint, maxt: maxt}
}

// Chunks returns a ChunkReader against the block.
func (h *Head) Chunks() (ChunkReader, error) {
	return h.chunksRange(math.MinInt64, math.MaxInt64), nil
}

func (h *Head) chunksRange(mint, maxt int64) *headChunkReader {
	if hmin := h.MinTime(); hmin > mint {
		mint = hmin
	}
	return &headChunkReader{head: h, mint: mint, maxt: maxt}
}

// MinTime returns the lowest time bound on visible data in the head.
func (h *Head) MinTime() int64 {
	return atomic.LoadInt64(&h.minTime)
}

// MaxTime returns the highest timestamp seen in data of the head.
func (h *Head) MaxTime() int64 {
	return atomic.LoadInt64(&h.maxTime)
}

// Close flushes the WAL and closes the head.
func (h *Head) Close() error {
	return h.wal.Close()
}

type headChunkReader struct {
	head       *Head
	mint, maxt int64
}

func (h *headChunkReader) Close() error {
	return nil
}

// packChunkID packs a seriesID and a chunkID within it into a global 8 byte ID.
// It panicks if the seriesID exceeds 5 bytes or the chunk ID 3 bytes.
func packChunkID(seriesID, chunkID uint64) uint64 {
	if seriesID > (1<<40)-1 {
		panic("series ID exceeds 5 bytes")
	}
	if chunkID > (1<<24)-1 {
		panic("chunk ID exceeds 3 bytes")
	}
	return (seriesID << 24) | chunkID
}

func unpackChunkID(id uint64) (seriesID, chunkID uint64) {
	return id >> 24, (id << 40) >> 40
}

// Chunk returns the chunk for the reference number.
func (h *headChunkReader) Chunk(ref uint64) (chunkenc.Chunk, error) {
	sid, cid := unpackChunkID(ref)

	s := h.head.series.getByID(sid)
	// This means that the series has been garbage collected.
	if s == nil {
		return nil, ErrNotFound
	}

	s.Lock()
	c := s.chunk(int(cid))

	// This means that the chunk has been garbage collected.
	if c == nil {
		s.Unlock()
		return nil, ErrNotFound
	}

	mint, maxt := c.minTime, c.maxTime
	s.Unlock()

	// Do not expose chunks that are outside of the specified range.
	if c == nil || !intervalOverlap(mint, maxt, h.mint, h.maxt) {
		return nil, ErrNotFound
	}
	return &safeChunk{
		Chunk: c.chunk,
		s:     s,
		cid:   int(cid),
	}, nil
}

type safeChunk struct {
	chunkenc.Chunk
	s   *memSeries
	cid int
}

func (c *safeChunk) Iterator() chunkenc.Iterator {
	c.s.Lock()
	it := c.s.iterator(c.cid)
	c.s.Unlock()
	return it
}

type headIndexReader struct {
	head       *Head
	mint, maxt int64
}

func (h *headIndexReader) Close() error {
	return nil
}

func (h *headIndexReader) Symbols() (map[string]struct{}, error) {
	h.head.symMtx.RLock()
	defer h.head.symMtx.RUnlock()

	res := make(map[string]struct{}, len(h.head.symbols))

	for s := range h.head.symbols {
		res[s] = struct{}{}
	}
	return res, nil
}

// LabelValues returns the possible label values
func (h *headIndexReader) LabelValues(names ...string) (index.StringTuples, error) {
	if len(names) != 1 {
		return nil, errInvalidSize
	}
	var sl []string

	h.head.symMtx.RLock()
	defer h.head.symMtx.RUnlock()

	for s := range h.head.values[names[0]] {
		sl = append(sl, s)
	}
	sort.Strings(sl)

	return index.NewStringTuples(sl, len(names))
}

// Postings returns the postings list iterator for the label pair.
func (h *headIndexReader) Postings(name, value string) (index.Postings, error) {
	return h.head.postings.Get(name, value), nil
}

func (h *headIndexReader) SortedPostings(p index.Postings) index.Postings {
	ep := make([]uint64, 0, 128)

	for p.Next() {
		ep = append(ep, p.At())
	}
	if err := p.Err(); err != nil {
		return index.ErrPostings(errors.Wrap(err, "expand postings"))
	}

	sort.Slice(ep, func(i, j int) bool {
		a := h.head.series.getByID(ep[i])
		b := h.head.series.getByID(ep[j])

		if a == nil || b == nil {
			level.Debug(h.head.logger).Log("msg", "looked up series not found")
			return false
		}
		return labels.Compare(a.lset, b.lset) < 0
	})
	return index.NewListPostings(ep)
}

// Series returns the series for the given reference.
func (h *headIndexReader) Series(ref uint64, lbls *labels.Labels, chks *[]chunks.Meta) error {
	s := h.head.series.getByID(ref)

	if s == nil {
		h.head.metrics.seriesNotFound.Inc()
		return ErrNotFound
	}
	*lbls = append((*lbls)[:0], s.lset...)

	s.Lock()
	defer s.Unlock()

	*chks = (*chks)[:0]

	for i, c := range s.chunks {
		// Do not expose chunks that are outside of the specified range.
		if !intervalOverlap(c.minTime, c.maxTime, h.mint, h.maxt) {
			continue
		}
		*chks = append(*chks, chunks.Meta{
			MinTime: c.minTime,
			MaxTime: c.maxTime,
			Ref:     packChunkID(s.ref, uint64(s.chunkID(i))),
		})
	}

	return nil
}

func (h *headIndexReader) LabelIndices() ([][]string, error) {
	h.head.symMtx.RLock()
	defer h.head.symMtx.RUnlock()

	res := [][]string{}

	for s := range h.head.values {
		res = append(res, []string{s})
	}
	return res, nil
}

func (h *Head) getOrCreate(hash uint64, lset labels.Labels) (*memSeries, bool) {
	// Just using `getOrSet` below would be semantically sufficient, but we'd create
	// a new series on every sample inserted via Add(), which causes allocations
	// and makes our series IDs rather random and harder to compress in postings.
	s := h.series.getByHash(hash, lset)
	if s != nil {
		return s, false
	}

	// Optimistically assume that we are the first one to create the series.
	id := atomic.AddUint64(&h.lastSeriesID, 1)

	return h.getOrCreateWithID(id, hash, lset)
}

func (h *Head) getOrCreateWithID(id, hash uint64, lset labels.Labels) (*memSeries, bool) {
	s := newMemSeries(lset, id, h.chunkRange)

	s, created := h.series.getOrSet(hash, s)
	if !created {
		return s, false
	}

	h.metrics.series.Inc()
	h.metrics.seriesCreated.Inc()

	h.postings.Add(id, lset)

	h.symMtx.Lock()
	defer h.symMtx.Unlock()

	for _, l := range lset {
		valset, ok := h.values[l.Name]
		if !ok {
			valset = stringset{}
			h.values[l.Name] = valset
		}
		valset.set(l.Value)

		h.symbols[l.Name] = struct{}{}
		h.symbols[l.Value] = struct{}{}
	}

	return s, true
}

// seriesHashmap is a simple hashmap for memSeries by their label set. It is built
// on top of a regular hashmap and holds a slice of series to resolve hash collisions.
// Its methods require the hash to be submitted with it to avoid re-computations throughout
// the code.
type seriesHashmap map[uint64][]*memSeries

func (m seriesHashmap) get(hash uint64, lset labels.Labels) *memSeries {
	for _, s := range m[hash] {
		if s.lset.Equals(lset) {
			return s
		}
	}
	return nil
}

func (m seriesHashmap) set(hash uint64, s *memSeries) {
	l := m[hash]
	for i, prev := range l {
		if prev.lset.Equals(s.lset) {
			l[i] = s
			return
		}
	}
	m[hash] = append(l, s)
}

func (m seriesHashmap) del(hash uint64, lset labels.Labels) {
	var rem []*memSeries
	for _, s := range m[hash] {
		if !s.lset.Equals(lset) {
			rem = append(rem, s)
		}
	}
	if len(rem) == 0 {
		delete(m, hash)
	} else {
		m[hash] = rem
	}
}

// stripeSeries locks modulo ranges of IDs and hashes to reduce lock contention.
// The locks are padded to not be on the same cache line. Filling the padded space
// with the maps was profiled to be slower – likely due to the additional pointer
// dereferences.
type stripeSeries struct {
	series [stripeSize]map[uint64]*memSeries
	hashes [stripeSize]seriesHashmap
	locks  [stripeSize]stripeLock
}

const (
	stripeSize = 1 << 14
	stripeMask = stripeSize - 1
)

type stripeLock struct {
	sync.RWMutex
	// Padding to avoid multiple locks being on the same cache line.
	_ [40]byte
}

func newStripeSeries() *stripeSeries {
	s := &stripeSeries{}

	for i := range s.series {
		s.series[i] = map[uint64]*memSeries{}
	}
	for i := range s.hashes {
		s.hashes[i] = seriesHashmap{}
	}
	return s
}

// gc garbage collects old chunks that are strictly before mint and removes
// series entirely that have no chunks left.
func (s *stripeSeries) gc(mint int64) (map[uint64]struct{}, int) {
	var (
		deleted  = map[uint64]struct{}{}
		rmChunks = 0
	)
	// Run through all series and truncate old chunks. Mark those with no
	// chunks left as deleted and store their ID.
	for i := 0; i < stripeSize; i++ {
		s.locks[i].Lock()

		for hash, all := range s.hashes[i] {
			for _, series := range all {
				series.Lock()
				rmChunks += series.truncateChunksBefore(mint)

				if len(series.chunks) > 0 {
					series.Unlock()
					continue
				}

				// The series is gone entirely. We need to keep the series lock
				// and make sure we have acquired the stripe locks for hash and ID of the
				// series alike.
				// If we don't hold them all, there's a very small chance that a series receives
				// samples again while we are half-way into deleting it.
				j := int(series.ref & stripeMask)

				if i != j {
					s.locks[j].Lock()
				}

				deleted[series.ref] = struct{}{}
				s.hashes[i].del(hash, series.lset)
				delete(s.series[j], series.ref)

				if i != j {
					s.locks[j].Unlock()
				}

				series.Unlock()
			}
		}

		s.locks[i].Unlock()
	}

	return deleted, rmChunks
}

func (s *stripeSeries) getByID(id uint64) *memSeries {
	i := id & stripeMask

	s.locks[i].RLock()
	series := s.series[i][id]
	s.locks[i].RUnlock()

	return series
}

func (s *stripeSeries) getByHash(hash uint64, lset labels.Labels) *memSeries {
	i := hash & stripeMask

	s.locks[i].RLock()
	series := s.hashes[i].get(hash, lset)
	s.locks[i].RUnlock()

	return series
}

func (s *stripeSeries) getOrSet(hash uint64, series *memSeries) (*memSeries, bool) {
	i := hash & stripeMask

	s.locks[i].Lock()

	if prev := s.hashes[i].get(hash, series.lset); prev != nil {
		s.locks[i].Unlock()
		return prev, false
	}
	s.hashes[i].set(hash, series)
	s.locks[i].Unlock()

	i = series.ref & stripeMask

	s.locks[i].Lock()
	s.series[i][series.ref] = series
	s.locks[i].Unlock()

	return series, true
}

type sample struct {
	t int64
	v float64
}

// memSeries is the in-memory representation of a series. None of its methods
// are goroutine safe and it is the caller's responsibility to lock it.
type memSeries struct {
	sync.Mutex

	ref          uint64
	lset         labels.Labels
	chunks       []*memChunk
	chunkRange   int64
	firstChunkID int

	nextAt       int64 // timestamp at which to cut the next chunk.
	lastValue    float64
	sampleBuf    [128]sample
<<<<<<< HEAD
	sampleBufIdx int
=======
	sampleBufPos int
>>>>>>> f8300080

	app chunkenc.Appender // Current appender for the chunk.
}

func (s *memSeries) minTime() int64 {
	if len(s.chunks) == 0 {
		return math.MinInt64
	}
	return s.chunks[0].minTime
}

func (s *memSeries) maxTime() int64 {
	c := s.head()
	if c == nil {
		return math.MinInt64
	}
	return c.maxTime
}

func (s *memSeries) cut(mint int64) *memChunk {
	c := &memChunk{
		chunk:   chunkenc.NewXORChunk(),
		minTime: mint,
		maxTime: math.MinInt64,
	}
	s.chunks = append(s.chunks, c)

	// Set upper bound on when the next chunk must be started. An earlier timestamp
	// may be chosen dynamically at a later point.
	_, s.nextAt = rangeForTimestamp(mint, s.chunkRange)

	app, err := c.chunk.Appender()
	if err != nil {
		panic(err)
	}
	s.app = app
	return c
}

func newMemSeries(lset labels.Labels, id uint64, chunkRange int64) *memSeries {
	s := &memSeries{
		lset:       lset,
		ref:        id,
		chunkRange: chunkRange,
		nextAt:     math.MinInt64,
	}
	return s
}

// appendable checks whether the given sample is valid for appending to the series.
func (s *memSeries) appendable(t int64, v float64) error {
	c := s.head()
	if c == nil {
		return nil
	}

	if t > c.maxTime {
		return nil
	}
	if t < c.maxTime {
		return ErrOutOfOrderSample
	}
	// We are allowing exact duplicates as we can encounter them in valid cases
	// like federation and erroring out at that time would be extremely noisy.
	if math.Float64bits(s.lastValue) != math.Float64bits(v) {
		return ErrAmendSample
	}
	return nil
}

func (s *memSeries) chunk(id int) *memChunk {
	ix := id - s.firstChunkID
	if ix < 0 || ix >= len(s.chunks) {
		return nil
	}
	return s.chunks[ix]
}

func (s *memSeries) chunkID(pos int) int {
	return pos + s.firstChunkID
}

// truncateChunksBefore removes all chunks from the series that have not timestamp
// at or after mint. Chunk IDs remain unchanged.
func (s *memSeries) truncateChunksBefore(mint int64) (removed int) {
	var k int
	for i, c := range s.chunks {
		if c.maxTime >= mint {
			break
		}
		k = i + 1
	}
	s.chunks = append(s.chunks[:0], s.chunks[k:]...)
	s.firstChunkID += k

	return k
}

// append adds the sample (t, v) to the series.
func (s *memSeries) append(t int64, v float64) (success, chunkCreated bool) {
	const samplesPerChunk = 120

	c := s.head()

	if c == nil {
		c = s.cut(t)
		chunkCreated = true
	}
	numSamples := c.chunk.NumSamples()

	// Out of order sample.
	if c.maxTime >= t {
		return false, chunkCreated
	}
	// If we reach 25% of a chunk's desired sample count, set a definitive time
	// at which to start the next chunk.
	// At latest it must happen at the timestamp set when the chunk was cut.
	if numSamples == samplesPerChunk/4 {
		s.nextAt = computeChunkEndTime(c.minTime, c.maxTime, s.nextAt)
	}
	if t >= s.nextAt {
		c = s.cut(t)
		chunkCreated = true
	}
	s.app.Append(t, v)

	c.maxTime = t

	s.lastValue = v

<<<<<<< HEAD
	s.sampleBuf[s.sampleBufIdx] = sample{t: t, v: v}
	s.sampleBufIdx = (s.sampleBufIdx + 1) % len(s.sampleBuf)
=======
	s.sampleBuf[s.sampleBufPos] = sample{t: t, v: v}
	s.sampleBufPos = (s.sampleBufPos + 1) % len(s.sampleBuf)
>>>>>>> f8300080

	return true, chunkCreated
}

// computeChunkEndTime estimates the end timestamp based the beginning of a chunk,
// its current timestamp and the upper bound up to which we insert data.
// It assumes that the time range is 1/4 full.
func computeChunkEndTime(start, cur, max int64) int64 {
	a := (max - start) / ((cur - start + 1) * 4)
	if a == 0 {
		return max
	}
	return start + (max-start)/a
}

func (s *memSeries) iterator(id int) chunkenc.Iterator {
	c := s.chunk(id)
	// TODO(fabxc): Work around! A querier may have retrieved a pointer to a series' chunk,
	// which got then garbage collected before it got accessed.
	// We must ensure to not garbage collect as long as any readers still hold a reference.
	if c == nil {
		return chunkenc.NewNopIterator()
	}

	if id-s.firstChunkID < len(s.chunks)-1 {
		return c.chunk.Iterator()
	}
	// Serve the last 4 samples for the last chunk from the sample buffer
	// as their compressed bytes may be mutated by added samples.
	it := &memSafeIterator{
		Iterator: c.chunk.Iterator(),
		i:        -1,
		total:    c.chunk.NumSamples(),
<<<<<<< HEAD
		buf:      getSampleSliceCopy(s.sampleBuf[:], s.sampleBufIdx),
=======
		buf:      getSampleBufCopy(s.sampleBuf[:], s.sampleBufPos),
>>>>>>> f8300080
	}
	return it
}

func (s *memSeries) head() *memChunk {
	if len(s.chunks) == 0 {
		return nil
	}
	return s.chunks[len(s.chunks)-1]
}

type memChunk struct {
	chunk            chunkenc.Chunk
	minTime, maxTime int64
}

type memSafeIterator struct {
	chunkenc.Iterator

	i     int
	total int
	buf   []sample
}

func (it *memSafeIterator) Next() bool {
	if it.i+1 >= it.total {
		it.Close()
		return false
	}
	it.i++
	if it.total-it.i > len(it.buf) {
		return it.Iterator.Next()
	}
	return true
}

func (it *memSafeIterator) At() (int64, float64) {
	i := it.total - it.i
	if i > len(it.buf) {
		return it.Iterator.At()
	}
	s := &it.buf[len(it.buf)-i]
	return s.t, s.v
}

func (it *memSafeIterator) Close() {
	if it.buf != nil {
		putSampleSlice(it.buf)
		it.buf = nil
	}
}

var samplePool = sync.Pool{}

<<<<<<< HEAD
func getSampleSliceCopy(orig []sample, idx int) []sample {
=======
func getSampleBufCopy(orig []sample, pos int) []sample {
>>>>>>> f8300080
	var s []sample
	p := samplePool.Get()
	if p != nil {
		s = p.([]sample)
	} else {
		s = make([]sample, 0, len(orig))
	}
<<<<<<< HEAD
	s = append(s, orig[idx:]...)
	return append(s, orig[:idx]...)
=======
	s = append(s, orig[pos:]...)
	return append(s, orig[:pos]...)
>>>>>>> f8300080
}

func putSampleSlice(p []sample) {
	samplePool.Put(p[:0])
}

type stringset map[string]struct{}

func (ss stringset) set(s string) {
	ss[s] = struct{}{}
}

func (ss stringset) has(s string) bool {
	_, ok := ss[s]
	return ok
}

func (ss stringset) String() string {
	return strings.Join(ss.slice(), ",")
}

func (ss stringset) slice() []string {
	slice := make([]string, 0, len(ss))
	for k := range ss {
		slice = append(slice, k)
	}
	sort.Strings(slice)
	return slice
}<|MERGE_RESOLUTION|>--- conflicted
+++ resolved
@@ -1104,11 +1104,7 @@
 	nextAt       int64 // timestamp at which to cut the next chunk.
 	lastValue    float64
 	sampleBuf    [128]sample
-<<<<<<< HEAD
-	sampleBufIdx int
-=======
 	sampleBufPos int
->>>>>>> f8300080
 
 	app chunkenc.Appender // Current appender for the chunk.
 }
@@ -1239,13 +1235,8 @@
 
 	s.lastValue = v
 
-<<<<<<< HEAD
-	s.sampleBuf[s.sampleBufIdx] = sample{t: t, v: v}
-	s.sampleBufIdx = (s.sampleBufIdx + 1) % len(s.sampleBuf)
-=======
 	s.sampleBuf[s.sampleBufPos] = sample{t: t, v: v}
 	s.sampleBufPos = (s.sampleBufPos + 1) % len(s.sampleBuf)
->>>>>>> f8300080
 
 	return true, chunkCreated
 }
@@ -1279,11 +1270,7 @@
 		Iterator: c.chunk.Iterator(),
 		i:        -1,
 		total:    c.chunk.NumSamples(),
-<<<<<<< HEAD
-		buf:      getSampleSliceCopy(s.sampleBuf[:], s.sampleBufIdx),
-=======
 		buf:      getSampleBufCopy(s.sampleBuf[:], s.sampleBufPos),
->>>>>>> f8300080
 	}
 	return it
 }
@@ -1338,11 +1325,7 @@
 
 var samplePool = sync.Pool{}
 
-<<<<<<< HEAD
-func getSampleSliceCopy(orig []sample, idx int) []sample {
-=======
 func getSampleBufCopy(orig []sample, pos int) []sample {
->>>>>>> f8300080
 	var s []sample
 	p := samplePool.Get()
 	if p != nil {
@@ -1350,13 +1333,8 @@
 	} else {
 		s = make([]sample, 0, len(orig))
 	}
-<<<<<<< HEAD
-	s = append(s, orig[idx:]...)
-	return append(s, orig[:idx]...)
-=======
 	s = append(s, orig[pos:]...)
 	return append(s, orig[:pos]...)
->>>>>>> f8300080
 }
 
 func putSampleSlice(p []sample) {
