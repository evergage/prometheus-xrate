// Copyright 2017 The Prometheus Authors
// Licensed under the Apache License, Version 2.0 (the "License");
// you may not use this file except in compliance with the License.
// You may obtain a copy of the License at
//
// http://www.apache.org/licenses/LICENSE-2.0
//
// Unless required by applicable law or agreed to in writing, software
// distributed under the License is distributed on an "AS IS" BASIS,
// WITHOUT WARRANTIES OR CONDITIONS OF ANY KIND, either express or implied.
// See the License for the specific language governing permissions and
// limitations under the License.

package tsdb

import (
	"fmt"
	"sort"
	"strings"

	"github.com/pkg/errors"
	"github.com/prometheus/tsdb/chunkenc"
	"github.com/prometheus/tsdb/chunks"
	"github.com/prometheus/tsdb/index"
	"github.com/prometheus/tsdb/labels"
)

// Querier provides querying access over time series data of a fixed
// time range.
type Querier interface {
	// Select returns a set of series that matches the given label matchers.
	Select(...labels.Matcher) (SeriesSet, error)

	// LabelValues returns all potential values for a label name.
	LabelValues(string) ([]string, error)
	// LabelValuesFor returns all potential values for a label name.
	// under the constraint of another label.
	LabelValuesFor(string, labels.Label) ([]string, error)

	// Close releases the resources of the Querier.
	Close() error
}

// Series exposes a single time series.
type Series interface {
	// Labels returns the complete set of labels identifying the series.
	Labels() labels.Labels

	// Iterator returns a new iterator of the data of the series.
	Iterator() SeriesIterator
}

// querier aggregates querying results from time blocks within
// a single partition.
type querier struct {
	blocks []Querier
}

func (q *querier) LabelValues(n string) ([]string, error) {
	return q.lvals(q.blocks, n)
}

func (q *querier) lvals(qs []Querier, n string) ([]string, error) {
	if len(qs) == 0 {
		return nil, nil
	}
	if len(qs) == 1 {
		return qs[0].LabelValues(n)
	}
	l := len(qs) / 2
	s1, err := q.lvals(qs[:l], n)
	if err != nil {
		return nil, err
	}
	s2, err := q.lvals(qs[l:], n)
	if err != nil {
		return nil, err
	}
	return mergeStrings(s1, s2), nil
}

func (q *querier) LabelValuesFor(string, labels.Label) ([]string, error) {
	return nil, fmt.Errorf("not implemented")
}

func (q *querier) Select(ms ...labels.Matcher) (SeriesSet, error) {
	return q.sel(q.blocks, ms)

}

func (q *querier) sel(qs []Querier, ms []labels.Matcher) (SeriesSet, error) {
	if len(qs) == 0 {
		return EmptySeriesSet(), nil
	}
	if len(qs) == 1 {
		return qs[0].Select(ms...)
	}
	l := len(qs) / 2

	a, err := q.sel(qs[:l], ms)
	if err != nil {
		return nil, err
	}
	b, err := q.sel(qs[l:], ms)
	if err != nil {
		return nil, err
	}
	return newMergedSeriesSet(a, b), nil
}

func (q *querier) Close() error {
	var merr MultiError

	for _, bq := range q.blocks {
		merr.Add(bq.Close())
	}
	return merr.Err()
}

// NewBlockQuerier returns a querier against the reader.
func NewBlockQuerier(b BlockReader, mint, maxt int64) (Querier, error) {
	indexr, err := b.Index()
	if err != nil {
		return nil, errors.Wrapf(err, "open index reader")
	}
	chunkr, err := b.Chunks()
	if err != nil {
		indexr.Close()
		return nil, errors.Wrapf(err, "open chunk reader")
	}
	tombsr, err := b.Tombstones()
	if err != nil {
		indexr.Close()
		chunkr.Close()
		return nil, errors.Wrapf(err, "open tombstone reader")
	}
	return &blockQuerier{
		mint:       mint,
		maxt:       maxt,
		index:      indexr,
		chunks:     chunkr,
		tombstones: tombsr,
	}, nil
}

// blockQuerier provides querying access to a single block database.
type blockQuerier struct {
	index      IndexReader
	chunks     ChunkReader
	tombstones TombstoneReader

	mint, maxt int64
}

func (q *blockQuerier) Select(ms ...labels.Matcher) (SeriesSet, error) {
	base, err := LookupChunkSeries(q.index, q.tombstones, ms...)
	if err != nil {
		return nil, err
	}
	return &blockSeriesSet{
		set: &populatedChunkSeries{
			set:    base,
			chunks: q.chunks,
			mint:   q.mint,
			maxt:   q.maxt,
		},

		mint: q.mint,
		maxt: q.maxt,
	}, nil
}

func (q *blockQuerier) LabelValues(name string) ([]string, error) {
	tpls, err := q.index.LabelValues(name)
	if err != nil {
		return nil, err
	}
	res := make([]string, 0, tpls.Len())

	for i := 0; i < tpls.Len(); i++ {
		vals, err := tpls.At(i)
		if err != nil {
			return nil, err
		}
		res = append(res, vals[0])
	}
	return res, nil
}

func (q *blockQuerier) LabelValuesFor(string, labels.Label) ([]string, error) {
	return nil, fmt.Errorf("not implemented")
}

func (q *blockQuerier) Close() error {
	var merr MultiError

	merr.Add(q.index.Close())
	merr.Add(q.chunks.Close())
	merr.Add(q.tombstones.Close())

	return merr.Err()
}

// PostingsForMatchers assembles a single postings iterator against the index reader
// based on the given matchers. It returns a list of label names that must be manually
// checked to not exist in series the postings list points to.
func PostingsForMatchers(ix IndexReader, ms ...labels.Matcher) (index.Postings, error) {
	var its []index.Postings

	for _, m := range ms {
		it, err := postingsForMatcher(ix, m)
		if err != nil {
			return nil, err
		}
		its = append(its, it)
	}
	return ix.SortedPostings(index.Intersect(its...)), nil
}

// tuplesByPrefix uses binary search to find prefix matches within ts.
func tuplesByPrefix(m *labels.PrefixMatcher, ts StringTuples) ([]string, error) {
	var outErr error
	tslen := ts.Len()
	i := sort.Search(tslen, func(i int) bool {
		vs, err := ts.At(i)
		if err != nil {
			outErr = fmt.Errorf("Failed to read tuple %d/%d: %v", i, tslen, err)
			return true
		}
		val := vs[0]
		l := len(m.Prefix())
		if l > len(vs) {
			l = len(val)
		}
		return val[:l] >= m.Prefix()
	})
	if outErr != nil {
		return nil, outErr
	}
	var matches []string
	for ; i < tslen; i++ {
		vs, err := ts.At(i)
		if err != nil || !m.Matches(vs[0]) {
			return matches, err
		}
		matches = append(matches, vs[0])
	}
	return matches, nil
}

func postingsForMatcher(ix IndexReader, m labels.Matcher) (index.Postings, error) {
	// If the matcher selects an empty value, it selects all the series which dont
	// have the label name set too. See: https://github.com/prometheus/prometheus/issues/3575
	// and https://github.com/prometheus/prometheus/pull/3578#issuecomment-351653555
	if m.Matches("") {
		return postingsForUnsetLabelMatcher(ix, m)
	}

	// Fast-path for equal matching.
	if em, ok := m.(*labels.EqualMatcher); ok {
		it, err := ix.Postings(em.Name(), em.Value())
		if err != nil {
			return nil, err
		}
		return it, nil
	}

	tpls, err := ix.LabelValues(m.Name())
	if err != nil {
		return nil, err
	}

	var res []string
	if pm, ok := m.(*labels.PrefixMatcher); ok {
		res, err = tuplesByPrefix(pm, tpls)
		if err != nil {
			return nil, err
		}

	} else {
		for i := 0; i < tpls.Len(); i++ {
			vals, err := tpls.At(i)
			if err != nil {
				return nil, err
			}
			if m.Matches(vals[0]) {
				res = append(res, vals[0])
			}
		}
	}

	if len(res) == 0 {
		return index.EmptyPostings(), nil
	}

	var rit []index.Postings

	for _, v := range res {
		it, err := ix.Postings(m.Name(), v)
		if err != nil {
			return nil, err
		}
		rit = append(rit, it)
	}

	return index.Merge(rit...), nil
}

func postingsForUnsetLabelMatcher(ix IndexReader, m labels.Matcher) (index.Postings, error) {
	tpls, err := ix.LabelValues(m.Name())
	if err != nil {
		return nil, err
	}

	var res []string
	for i := 0; i < tpls.Len(); i++ {
		vals, err := tpls.At(i)
		if err != nil {
			return nil, err
		}

		if !m.Matches(vals[0]) {
			res = append(res, vals[0])
		}
	}

	var rit []index.Postings
	for _, v := range res {
		it, err := ix.Postings(m.Name(), v)
		if err != nil {
			return nil, err
		}

		rit = append(rit, it)
	}

	allPostings, err := ix.Postings(index.AllPostingsKey())
	if err != nil {
		return nil, err
	}
	return index.Without(allPostings, index.Merge(rit...)), nil
}

func mergeStrings(a, b []string) []string {
	maxl := len(a)
	if len(b) > len(a) {
		maxl = len(b)
	}
	res := make([]string, 0, maxl*10/9)

	for len(a) > 0 && len(b) > 0 {
		d := strings.Compare(a[0], b[0])

		if d == 0 {
			res = append(res, a[0])
			a, b = a[1:], b[1:]
		} else if d < 0 {
			res = append(res, a[0])
			a = a[1:]
		} else if d > 0 {
			res = append(res, b[0])
			b = b[1:]
		}
	}

	// Append all remaining elements.
	res = append(res, a...)
	res = append(res, b...)
	return res
}

// SeriesSet contains a set of series.
type SeriesSet interface {
	Next() bool
	At() Series
	Err() error
}

var emptySeriesSet = errSeriesSet{}

// EmptySeriesSet returns a series set that's always empty.
func EmptySeriesSet() SeriesSet {
	return emptySeriesSet
}

// mergedSeriesSet takes two series sets as a single series set. The input series sets
// must be sorted and sequential in time, i.e. if they have the same label set,
// the datapoints of a must be before the datapoints of b.
type mergedSeriesSet struct {
	a, b SeriesSet

	cur          Series
	adone, bdone bool
}

// NewMergedSeriesSet takes two series sets as a single series set. The input series sets
// must be sorted and sequential in time, i.e. if they have the same label set,
// the datapoints of a must be before the datapoints of b.
func NewMergedSeriesSet(a, b SeriesSet) SeriesSet {
	return newMergedSeriesSet(a, b)
}

func newMergedSeriesSet(a, b SeriesSet) *mergedSeriesSet {
	s := &mergedSeriesSet{a: a, b: b}
	// Initialize first elements of both sets as Next() needs
	// one element look-ahead.
	s.adone = !s.a.Next()
	s.bdone = !s.b.Next()

	return s
}

func (s *mergedSeriesSet) At() Series {
	return s.cur
}

func (s *mergedSeriesSet) Err() error {
	if s.a.Err() != nil {
		return s.a.Err()
	}
	return s.b.Err()
}

func (s *mergedSeriesSet) compare() int {
	if s.adone {
		return 1
	}
	if s.bdone {
		return -1
	}
	return labels.Compare(s.a.At().Labels(), s.b.At().Labels())
}

func (s *mergedSeriesSet) Next() bool {
	if s.adone && s.bdone || s.Err() != nil {
		return false
	}

	d := s.compare()

	// Both sets contain the current series. Chain them into a single one.
	if d > 0 {
		s.cur = s.b.At()
		s.bdone = !s.b.Next()
	} else if d < 0 {
		s.cur = s.a.At()
		s.adone = !s.a.Next()
	} else {
		s.cur = &chainedSeries{series: []Series{s.a.At(), s.b.At()}}
		s.adone = !s.a.Next()
		s.bdone = !s.b.Next()
	}
	return true
}

// ChunkSeriesSet exposes the chunks and intervals of a series instead of the
// actual series itself.
type ChunkSeriesSet interface {
	Next() bool
	At() (labels.Labels, []chunks.Meta, Intervals)
	Err() error
}

// baseChunkSeries loads the label set and chunk references for a postings
// list from an index. It filters out series that have labels set that should be unset.
type baseChunkSeries struct {
	p          index.Postings
	index      IndexReader
	tombstones TombstoneReader

	lset      labels.Labels
	chks      []chunks.Meta
	intervals Intervals
	err       error
}

// LookupChunkSeries retrieves all series for the given matchers and returns a ChunkSeriesSet
// over them. It drops chunks based on tombstones in the given reader.
func LookupChunkSeries(ir IndexReader, tr TombstoneReader, ms ...labels.Matcher) (ChunkSeriesSet, error) {
	if tr == nil {
		tr = EmptyTombstoneReader()
	}
	p, err := PostingsForMatchers(ir, ms...)
	if err != nil {
		return nil, err
	}
	return &baseChunkSeries{
		p:          p,
		index:      ir,
		tombstones: tr,
	}, nil
}

func (s *baseChunkSeries) At() (labels.Labels, []chunks.Meta, Intervals) {
	return s.lset, s.chks, s.intervals
}

func (s *baseChunkSeries) Err() error { return s.err }

func (s *baseChunkSeries) Next() bool {
	lsetLen := len(s.lset)
	chksLen := len(s.chks)
	if lsetLen == 0 {
		lsetLen = 6
		chksLen = 2
	}
	var (
		lset     = make(labels.Labels, lsetLen)
		chkMetas = make([]chunks.Meta, chksLen)
		err      error
	)

	for s.p.Next() {
		ref := s.p.At()
		if err := s.index.Series(ref, &lset, &chkMetas); err != nil {
			// Postings may be stale. Skip if no underlying series exists.
			if errors.Cause(err) == ErrNotFound {
				continue
			}
			s.err = err
			return false
		}

		s.lset = lset
		s.chks = chkMetas
		s.intervals, err = s.tombstones.Get(s.p.At())
		if err != nil {
			s.err = errors.Wrap(err, "get tombstones")
			return false
		}

		if len(s.intervals) > 0 {
			// Only those chunks that are not entirely deleted.
			chks := make([]chunks.Meta, 0, len(s.chks))
			for _, chk := range s.chks {
				if !(Interval{chk.MinTime, chk.MaxTime}.isSubrange(s.intervals)) {
					chks = append(chks, chk)
				}
			}

			s.chks = chks
		}

		return true
	}
	if err := s.p.Err(); err != nil {
		s.err = err
	}
	return false
}

// populatedChunkSeries loads chunk data from a store for a set of series
// with known chunk references. It filters out chunks that do not fit the
// given time range.
type populatedChunkSeries struct {
	set        ChunkSeriesSet
	chunks     ChunkReader
	mint, maxt int64

	err       error
	chks      []chunks.Meta
	lset      labels.Labels
	intervals Intervals
}

func (s *populatedChunkSeries) At() (labels.Labels, []chunks.Meta, Intervals) {
	return s.lset, s.chks, s.intervals
}

func (s *populatedChunkSeries) Err() error { return s.err }

func (s *populatedChunkSeries) Next() bool {
	for s.set.Next() {
		lset, chks, dranges := s.set.At()

		for len(chks) > 0 {
			if chks[0].MaxTime >= s.mint {
				break
			}
			chks = chks[1:]
		}

		// This is to delete in place while iterating.
		for i, rlen := 0, len(chks); i < rlen; i++ {
			j := i - (rlen - len(chks))
			c := &chks[j]

			// Break out at the first chunk that has no overlap with mint, maxt.
			if c.MinTime > s.maxt {
				chks = chks[:j]
				break
			}

			c.Chunk, s.err = s.chunks.Chunk(c.Ref)
			if s.err != nil {
				// This means that the chunk has be garbage collected. Remove it from the list.
				if s.err == ErrNotFound {
					s.err = nil

					// Delete in-place.
					chks = append(chks[:j], chks[j+1:]...)
				}

				return false
			}
		}

		if len(chks) == 0 {
			continue
		}

		s.lset = lset
		s.chks = chks
		s.intervals = dranges

		return true
	}
	if err := s.set.Err(); err != nil {
		s.err = err
	}
	return false
}

// blockSeriesSet is a set of series from an inverted index query.
type blockSeriesSet struct {
	set ChunkSeriesSet
	err error
	cur Series

	mint, maxt int64
}

func (s *blockSeriesSet) Next() bool {
	for s.set.Next() {
		lset, chunks, dranges := s.set.At()
		s.cur = &chunkSeries{
			labels: lset,
			chunks: chunks,
			mint:   s.mint,
			maxt:   s.maxt,

			intervals: dranges,
		}
		return true
	}
	if s.set.Err() != nil {
		s.err = s.set.Err()
	}
	return false
}

func (s *blockSeriesSet) At() Series { return s.cur }
func (s *blockSeriesSet) Err() error { return s.err }

// chunkSeries is a series that is backed by a sequence of chunks holding
// time series data.
type chunkSeries struct {
	labels labels.Labels
	chunks []chunks.Meta // in-order chunk refs

	mint, maxt int64

	intervals Intervals
}

func (s *chunkSeries) Labels() labels.Labels {
	return s.labels
}

func (s *chunkSeries) Iterator() SeriesIterator {
	return newChunkSeriesIterator(s.chunks, s.intervals, s.mint, s.maxt)
}

// SeriesIterator iterates over the data of a time series.
type SeriesIterator interface {
	// Seek advances the iterator forward to the given timestamp.
	// If there's no value exactly at t, it advances to the first value
	// after t.
	Seek(t int64) bool
	// At returns the current timestamp/value pair.
	At() (t int64, v float64)
	// Next advances the iterator by one.
	Next() bool
	// Err returns the current error.
	Err() error
	// Close releases any resources held by the iterator.
	Close()
}

// chainedSeries implements a series for a list of time-sorted series.
// They all must have the same labels.
type chainedSeries struct {
	series []Series
}

func (s *chainedSeries) Labels() labels.Labels {
	return s.series[0].Labels()
}

func (s *chainedSeries) Iterator() SeriesIterator {
	return newChainedSeriesIterator(s.series...)
}

// chainedSeriesIterator implements a series iterater over a list
// of time-sorted, non-overlapping iterators.
type chainedSeriesIterator struct {
	series []Series // series in time order

	i   int
	cur SeriesIterator
}

func newChainedSeriesIterator(s ...Series) *chainedSeriesIterator {
	return &chainedSeriesIterator{
		series: s,
		i:      0,
		cur:    s[0].Iterator(),
	}
}

func (it *chainedSeriesIterator) Seek(t int64) bool {
	// We just scan the chained series sequentially as they are already
	// pre-selected by relevant time and should be accessed sequentially anyway.
	for i, s := range it.series[it.i:] {
		cur := s.Iterator()
		if !cur.Seek(t) {
			cur.Close()
			continue
		}
		it.cur = cur
		it.i += i
		return true
	}
	return false
}

func (it *chainedSeriesIterator) Next() bool {
	if it.cur.Next() {
		return true
	}
	if err := it.cur.Err(); err != nil {
		it.cur.Close()
		return false
	}
	if it.i == len(it.series)-1 {
		it.cur.Close()
		return false
	}

	it.i++
	it.cur.Close()
	it.cur = it.series[it.i].Iterator()

	if !it.Next() {
		it.cur.Close()
		return false
	}
	return true
}

func (it *chainedSeriesIterator) At() (t int64, v float64) {
	return it.cur.At()
}

func (it *chainedSeriesIterator) Err() error {
	return it.cur.Err()
}

func (it *chainedSeriesIterator) Close() {
	it.cur.Close()
}

// chunkSeriesIterator implements a series iterator on top
// of a list of time-sorted, non-overlapping chunks.
type chunkSeriesIterator struct {
	chunks []chunks.Meta

	i   int
	cur chunkenc.Iterator

	maxt, mint int64

	intervals Intervals
}

func newChunkSeriesIterator(cs []chunks.Meta, dranges Intervals, mint, maxt int64) *chunkSeriesIterator {
	it := cs[0].Chunk.Iterator()

	if len(dranges) > 0 {
		it = &deletedIterator{it: it, intervals: dranges}
	}
	return &chunkSeriesIterator{
		chunks: cs,
		i:      0,
		cur:    it,

		mint: mint,
		maxt: maxt,

		intervals: dranges,
	}
}

func (it *chunkSeriesIterator) Seek(t int64) (ok bool) {
	if t > it.maxt {
		return false
	}

	// Seek to the first valid value after t.
	if t < it.mint {
		t = it.mint
	}

	for ; it.chunks[it.i].MaxTime < t; it.i++ {
		if it.i == len(it.chunks)-1 {
			return false
		}
	}

	it.cur.Close()
	it.cur = it.chunks[it.i].Chunk.Iterator()
	if len(it.intervals) > 0 {
		it.cur = &deletedIterator{it: it.cur, intervals: it.intervals}
	}

	for it.cur.Next() {
		t0, _ := it.cur.At()
		if t0 >= t {
			return true
		}
	}
	it.cur.Close()
	return false
}

func (it *chunkSeriesIterator) At() (t int64, v float64) {
	return it.cur.At()
}

func (it *chunkSeriesIterator) Next() bool {
	if it.cur.Next() {
		t, _ := it.cur.At()

		if t < it.mint {
			if !it.Seek(it.mint) {
				return false
			}
			t, _ = it.At()

			if t > it.maxt {
<<<<<<< HEAD
				it.Close()
=======
				it.cur.Close()
>>>>>>> f8300080
				return false
			}
			return true
		}
		if t > it.maxt {
<<<<<<< HEAD
			it.Close()
=======
			it.cur.Close()
>>>>>>> f8300080
			return false
		}
		return true
	}
	if err := it.cur.Err(); err != nil {
<<<<<<< HEAD
		it.Close()
=======
		it.cur.Close()
>>>>>>> f8300080
		return false
	}
	if it.i == len(it.chunks)-1 {
		return false
	}

	it.i++
	it.cur.Close()
	it.cur = it.chunks[it.i].Chunk.Iterator()
	if len(it.intervals) > 0 {
		it.cur = &deletedIterator{it: it.cur, intervals: it.intervals}
	}

	if !it.Next() {
		it.cur.Close()
		return false
	}
	return true
}

func (it *chunkSeriesIterator) Err() error {
	return it.cur.Err()
}

func (it *chunkSeriesIterator) Close() {
	it.cur.Close()
}

// deletedIterator wraps an Iterator and makes sure any deleted metrics are not
// returned.
type deletedIterator struct {
	it chunkenc.Iterator

	intervals Intervals
}

func (it *deletedIterator) At() (int64, float64) {
	return it.it.At()
}

func (it *deletedIterator) Next() bool {
Outer:
	for it.it.Next() {
		ts, _ := it.it.At()

		for _, tr := range it.intervals {
			if tr.inBounds(ts) {
				continue Outer
			}

			if ts > tr.Maxt {
				it.intervals = it.intervals[1:]
				continue
			}

			return true
		}

		return true
	}

	return false
}

func (it *deletedIterator) Err() error {
	return it.it.Err()
}

func (it *deletedIterator) Close() {
	it.it.Close()
}

type mockSeriesSet struct {
	next   func() bool
	series func() Series
	err    func() error
}

func (m *mockSeriesSet) Next() bool { return m.next() }
func (m *mockSeriesSet) At() Series { return m.series() }
func (m *mockSeriesSet) Err() error { return m.err() }

func newListSeriesSet(list []Series) *mockSeriesSet {
	i := -1
	return &mockSeriesSet{
		next: func() bool {
			i++
			return i < len(list)
		},
		series: func() Series {
			return list[i]
		},
		err: func() error { return nil },
	}
}

type errSeriesSet struct {
	err error
}

func (s errSeriesSet) Next() bool { return false }
func (s errSeriesSet) At() Series { return nil }
func (s errSeriesSet) Err() error { return s.err }<|MERGE_RESOLUTION|>--- conflicted
+++ resolved
@@ -848,31 +848,19 @@
 			t, _ = it.At()
 
 			if t > it.maxt {
-<<<<<<< HEAD
-				it.Close()
-=======
 				it.cur.Close()
->>>>>>> f8300080
 				return false
 			}
 			return true
 		}
 		if t > it.maxt {
-<<<<<<< HEAD
-			it.Close()
-=======
 			it.cur.Close()
->>>>>>> f8300080
 			return false
 		}
 		return true
 	}
 	if err := it.cur.Err(); err != nil {
-<<<<<<< HEAD
-		it.Close()
-=======
 		it.cur.Close()
->>>>>>> f8300080
 		return false
 	}
 	if it.i == len(it.chunks)-1 {
