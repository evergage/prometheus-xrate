# Prometheus

Prometheus is a systems and service monitoring system. It collects metrics
from configured targets at given intervals, evaluates rule expressions,
displays the results, and can trigger alerts if some condition is observed
to be true.

Prometheus' main distinguishing features as compared to other monitoring systems are:

- a **multi-dimensional** data model (timeseries defined by metric name and set of key/value dimensions)
- a **flexible query language** to leverage this dimensionality
- no dependency on distributed storage; **single server nodes are autonomous**
- timeseries collection happens via a **pull model** over HTTP
- **pushing timeseries** is supported via an intermediary gateway
- targets are discovered via **service discovery** or **static configuration**
- multiple modes of **graphing and dashboarding support**
- **federation support** coming soon

## Architecture overview

<<<<<<< HEAD
TODO: The above description is somewhat esoteric. Rephrase it into
something that tells normal people how they will usually benefit from
using Prometheus.
=======
![](https://cdn.rawgit.com/prometheus/prometheus/9c43ed7/documentation/images/architecture.svg)
>>>>>>> 8e0d7dbf

## Install

There are various ways of installing Prometheus.

### Precompiled packages

We plan to provide precompiled binaries for various platforms and even
packages for common Linux distributions soon. Once those are offered,
it will be the recommended way of installing Prometheus.

### Use `make`

In most cirumstances, the following should work:

    $ make build
    $ ./prometheus -config.file=documentation/examples/prometheus.conf

The above requires a number of common tools to be installed, namely
`curl`, `git`, `gzip`, `hg` (Mercurial CLI), `sed`, `xxd`. Should you
need to change any of the protocol buffer definition files
(`*.proto`), you also need the protocol buffer compiler
[`protoc`](http://code.google.com/p/protobuf/), v2.5.0 or higher,
in your `$PATH`.

Everything else will be downloaded and installed into a staging
environment in the `.build` sub-directory. That includes a Go
development environment of the appropriate version.

The `Makefile` offers a number of useful targets. Some examples:

* `make test` runs tests.
* `make tarball` creates a tarball with the binary for distribution.
* `make race_condition_run` compiles and runs a binary with the race detector enabled. To pass arguments when running Prometheus this way, set the `ARGUMENTS` environment variable (e.g. `ARGUMENTS="-config.file=./prometheus.conf" make race_condition_run`).

### Use your own Go development environment

Using your own Go development environment with the usual tooling is
possible, too, but you have to take care of various generated files
(usually by running `make` in the respective sub-directory):

* Compiling the protocol buffer definitions in `config` (only if you have changed them).
* Generating the parser and lexer code in `rules` (only if you have changed `parser.y` or `lexer.l`).
* The `files.go` blob in `web/blob`, which embeds the static web content into the binary.

Furthermore, the build info (see `build_info.go`) will not be
populated if you simply run `go build`. You have to pass in command
line flags as defined in `Makefile.INCLUDE` (see `${BUILDFLAGS}`) to
do that.

## More information

  * The source code is periodically indexed: [Prometheus Core](http://godoc.org/github.com/prometheus/prometheus).
  * You will find a Travis CI configuration in `.travis.yml`.
  * All of the core developers are accessible via the [Prometheus Developers Mailinglist](https://groups.google.com/forum/?fromgroups#!forum/prometheus-developers) and the `#prometheus` channel on `irc.freenode.net`.

## Contributing

Refer to [CONTRIBUTING.md](CONTRIBUTING.md)

## License

Apache License 2.0, see [LICENSE](LICENSE).<|MERGE_RESOLUTION|>--- conflicted
+++ resolved
@@ -18,13 +18,7 @@
 
 ## Architecture overview
 
-<<<<<<< HEAD
-TODO: The above description is somewhat esoteric. Rephrase it into
-something that tells normal people how they will usually benefit from
-using Prometheus.
-=======
 ![](https://cdn.rawgit.com/prometheus/prometheus/9c43ed7/documentation/images/architecture.svg)
->>>>>>> 8e0d7dbf
 
 ## Install
 
