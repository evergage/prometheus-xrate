--- conflicted
+++ resolved
@@ -135,7 +135,9 @@
 		{
 			expr: "label_join(a_X, 'l2', '-', 'l', 'l')",
 		},
-<<<<<<< HEAD
+		{
+			expr: "max_over_time(a_X[10s])",
+		},
 		// Simple aggregations.
 		{
 			expr: "sum(a_X)",
@@ -151,10 +153,6 @@
 		},
 		{
 			expr: "sum by (le)(h_X)",
-=======
-		{
-			expr: "max_over_time(a_X[10s])",
->>>>>>> 8d11505e
 		},
 		// Combinations.
 		{
