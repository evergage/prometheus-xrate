--- conflicted
+++ resolved
@@ -835,16 +835,7 @@
 		// Process all the calls for one time series at a time.
 		it := storage.NewBuffer(selRange)
 		for i, s := range sel.series {
-<<<<<<< HEAD
-			it.Reset(s.Iterator())
-=======
-			points = points[:0]
-			if it == nil {
-				it = storage.NewBuffer(s.Iterator(), selRange)
-			} else {
-				it.Reset(s.Iterator(), selRange)
-			}
->>>>>>> 8d11505e
+			it.Reset(s.Iterator(), selRange)
 			ss := Series{
 				// For all range vector functions, the only change to the
 				// output labels is dropping the metric name so just do
@@ -950,15 +941,7 @@
 		mat := make(Matrix, 0, len(e.series))
 		it := storage.NewBuffer(durationMilliseconds(LookbackDelta))
 		for i, s := range e.series {
-<<<<<<< HEAD
-			it.Reset(s.Iterator())
-=======
-			if it == nil {
-				it = storage.NewBuffer(s.Iterator(), durationMilliseconds(LookbackDelta))
-			} else {
-				it.Reset(s.Iterator(), durationMilliseconds(LookbackDelta))
-			}
->>>>>>> 8d11505e
+			it.Reset(s.Iterator(), durationMilliseconds(LookbackDelta))
 			ss := Series{
 				Metric: e.series[i].Labels(),
 				Points: getPointSlice(numSteps),
@@ -995,15 +978,7 @@
 
 	it := storage.NewBuffer(durationMilliseconds(LookbackDelta))
 	for i, s := range node.series {
-<<<<<<< HEAD
-		it.Reset(s.Iterator())
-=======
-		if it == nil {
-			it = storage.NewBuffer(s.Iterator(), durationMilliseconds(LookbackDelta))
-		} else {
-			it.Reset(s.Iterator(), durationMilliseconds(LookbackDelta))
-		}
->>>>>>> 8d11505e
+		it.Reset(s.Iterator(), durationMilliseconds(LookbackDelta))
 
 		t, v, ok := ev.vectorSelectorSingle(it, node, ts)
 		if ok {
@@ -1074,15 +1049,7 @@
 		if err := contextDone(ev.ctx, "expression evaluation"); err != nil {
 			ev.error(err)
 		}
-<<<<<<< HEAD
-		it.Reset(s.Iterator())
-=======
-		if it == nil {
-			it = storage.NewBuffer(s.Iterator(), durationMilliseconds(node.Range))
-		} else {
-			it.Reset(s.Iterator(), durationMilliseconds(node.Range))
-		}
->>>>>>> 8d11505e
+		it.Reset(s.Iterator(), durationMilliseconds(node.Range))
 		ss := Series{
 			Metric: node.series[i].Labels(),
 		}
