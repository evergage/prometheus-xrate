// Copyright 2013 The Prometheus Authors
// Licensed under the Apache License, Version 2.0 (the "License");
// you may not use this file except in compliance with the License.
// You may obtain a copy of the License at
//
// http://www.apache.org/licenses/LICENSE-2.0
//
// Unless required by applicable law or agreed to in writing, software
// distributed under the License is distributed on an "AS IS" BASIS,
// WITHOUT WARRANTIES OR CONDITIONS OF ANY KIND, either express or implied.
// See the License for the specific language governing permissions and
// limitations under the License.

package promql

import (
	"container/heap"
	"context"
	"fmt"
	"math"
	"regexp"
	"runtime"
	"sort"
	"strconv"
	"sync"
	"time"

	"github.com/go-kit/kit/log"
	"github.com/go-kit/kit/log/level"
	opentracing "github.com/opentracing/opentracing-go"
	"github.com/prometheus/client_golang/prometheus"
	"github.com/prometheus/prometheus/pkg/labels"
	"github.com/prometheus/prometheus/pkg/timestamp"
	"github.com/prometheus/prometheus/pkg/value"
	"github.com/prometheus/prometheus/storage"

	"github.com/prometheus/prometheus/util/stats"
)

const (
	namespace = "prometheus"
	subsystem = "engine"
	queryTag  = "query"

	// The largest SampleValue that can be converted to an int64 without overflow.
	maxInt64 = 9223372036854774784
	// The smallest SampleValue that can be converted to an int64 without underflow.
	minInt64 = -9223372036854775808
)

type engineMetrics struct {
	currentQueries       prometheus.Gauge
	maxConcurrentQueries prometheus.Gauge
	queryQueueTime       prometheus.Summary
	queryPrepareTime     prometheus.Summary
	queryInnerEval       prometheus.Summary
	queryResultSort      prometheus.Summary
}

// convertibleToInt64 returns true if v does not over-/underflow an int64.
func convertibleToInt64(v float64) bool {
	return v <= maxInt64 && v >= minInt64
}

type (
	// ErrQueryTimeout is returned if a query timed out during processing.
	ErrQueryTimeout string
	// ErrQueryCanceled is returned if a query was canceled during processing.
	ErrQueryCanceled string
	// ErrStorage is returned if an error was encountered in the storage layer
	// during query handling.
	ErrStorage error
)

func (e ErrQueryTimeout) Error() string  { return fmt.Sprintf("query timed out in %s", string(e)) }
func (e ErrQueryCanceled) Error() string { return fmt.Sprintf("query was canceled in %s", string(e)) }

// A Query is derived from an a raw query string and can be run against an engine
// it is associated with.
type Query interface {
	// Exec processes the query. Can only be called once.
	Exec(ctx context.Context) *Result
	// Close recovers memory used by the query result.
	Close()
	// Statement returns the parsed statement of the query.
	Statement() Statement
	// Stats returns statistics about the lifetime of the query.
	Stats() *stats.QueryTimers
	// Cancel signals that a running query execution should be aborted.
	Cancel()
}

// query implements the Query interface.
type query struct {
	// Underlying data provider.
	queryable storage.Queryable
	// The original query string.
	q string
	// Statement of the parsed query.
	stmt Statement
	// Timer stats for the query execution.
	stats *stats.QueryTimers
	// Result matrix for reuse.
	matrix Matrix
	// Cancellation function for the query.
	cancel func()

	// The engine against which the query is executed.
	ng *Engine
}

// Statement implements the Query interface.
func (q *query) Statement() Statement {
	return q.stmt
}

// Stats implements the Query interface.
func (q *query) Stats() *stats.QueryTimers {
	return q.stats
}

// Cancel implements the Query interface.
func (q *query) Cancel() {
	if q.cancel != nil {
		q.cancel()
	}
}

// Close implements the Query interface.
func (q *query) Close() {
	for _, s := range q.matrix {
		putPointSlice(s.Points)
	}
}

// Exec implements the Query interface.
func (q *query) Exec(ctx context.Context) *Result {
	if span := opentracing.SpanFromContext(ctx); span != nil {
		span.SetTag(queryTag, q.stmt.String())
	}

	res, err := q.ng.exec(ctx, q)
	return &Result{Err: err, Value: res}
}

// contextDone returns an error if the context was canceled or timed out.
func contextDone(ctx context.Context, env string) error {
	select {
	case <-ctx.Done():
		err := ctx.Err()
		switch err {
		case context.Canceled:
			return ErrQueryCanceled(env)
		case context.DeadlineExceeded:
			return ErrQueryTimeout(env)
		default:
			return err
		}
	default:
		return nil
	}
}

// Engine handles the lifetime of queries from beginning to end.
// It is connected to a querier.
type Engine struct {
	logger  log.Logger
	metrics *engineMetrics
	timeout time.Duration
	gate    *queryGate
}

// NewEngine returns a new engine.
func NewEngine(logger log.Logger, reg prometheus.Registerer, maxConcurrent int, timeout time.Duration) *Engine {
	if logger == nil {
		logger = log.NewNopLogger()
	}

	metrics := &engineMetrics{
		currentQueries: prometheus.NewGauge(prometheus.GaugeOpts{
			Namespace: namespace,
			Subsystem: subsystem,
			Name:      "queries",
			Help:      "The current number of queries being executed or waiting.",
		}),
		maxConcurrentQueries: prometheus.NewGauge(prometheus.GaugeOpts{
			Namespace: namespace,
			Subsystem: subsystem,
			Name:      "queries_concurrent_max",
			Help:      "The max number of concurrent queries.",
		}),
		queryQueueTime: prometheus.NewSummary(prometheus.SummaryOpts{
			Namespace:   namespace,
			Subsystem:   subsystem,
			Name:        "query_duration_seconds",
			Help:        "Query timings",
			ConstLabels: prometheus.Labels{"slice": "queue_time"},
		}),
		queryPrepareTime: prometheus.NewSummary(prometheus.SummaryOpts{
			Namespace:   namespace,
			Subsystem:   subsystem,
			Name:        "query_duration_seconds",
			Help:        "Query timings",
			ConstLabels: prometheus.Labels{"slice": "prepare_time"},
		}),
		queryInnerEval: prometheus.NewSummary(prometheus.SummaryOpts{
			Namespace:   namespace,
			Subsystem:   subsystem,
			Name:        "query_duration_seconds",
			Help:        "Query timings",
			ConstLabels: prometheus.Labels{"slice": "inner_eval"},
		}),
		queryResultSort: prometheus.NewSummary(prometheus.SummaryOpts{
			Namespace:   namespace,
			Subsystem:   subsystem,
			Name:        "query_duration_seconds",
			Help:        "Query timings",
			ConstLabels: prometheus.Labels{"slice": "result_sort"},
		}),
	}
	metrics.maxConcurrentQueries.Set(float64(maxConcurrent))

	if reg != nil {
		reg.MustRegister(
			metrics.currentQueries,
			metrics.maxConcurrentQueries,
			metrics.queryQueueTime,
			metrics.queryPrepareTime,
			metrics.queryInnerEval,
			metrics.queryResultSort,
		)
	}
	return &Engine{
		gate:    newQueryGate(maxConcurrent),
		timeout: timeout,
		logger:  logger,
		metrics: metrics,
	}
}

// NewInstantQuery returns an evaluation query for the given expression at the given time.
func (ng *Engine) NewInstantQuery(q storage.Queryable, qs string, ts time.Time) (Query, error) {
	expr, err := ParseExpr(qs)
	if err != nil {
		return nil, err
	}
	qry := ng.newQuery(q, expr, ts, ts, 0)
	qry.q = qs

	return qry, nil
}

// NewRangeQuery returns an evaluation query for the given time range and with
// the resolution set by the interval.
func (ng *Engine) NewRangeQuery(q storage.Queryable, qs string, start, end time.Time, interval time.Duration) (Query, error) {
	expr, err := ParseExpr(qs)
	if err != nil {
		return nil, err
	}
	if expr.Type() != ValueTypeVector && expr.Type() != ValueTypeScalar {
		return nil, fmt.Errorf("invalid expression type %q for range query, must be Scalar or instant Vector", documentedType(expr.Type()))
	}
	qry := ng.newQuery(q, expr, start, end, interval)
	qry.q = qs

	return qry, nil
}

func (ng *Engine) newQuery(q storage.Queryable, expr Expr, start, end time.Time, interval time.Duration) *query {
	es := &EvalStmt{
		Expr:     expr,
		Start:    start,
		End:      end,
		Interval: interval,
	}
	qry := &query{
		stmt:      es,
		ng:        ng,
		stats:     stats.NewQueryTimers(),
		queryable: q,
	}
	return qry
}

// testStmt is an internal helper statement that allows execution
// of an arbitrary function during handling. It is used to test the Engine.
type testStmt func(context.Context) error

func (testStmt) String() string { return "test statement" }
func (testStmt) stmt()          {}

func (ng *Engine) newTestQuery(f func(context.Context) error) Query {
	qry := &query{
		q:     "test statement",
		stmt:  testStmt(f),
		ng:    ng,
		stats: stats.NewQueryTimers(),
	}
	return qry
}

// exec executes the query.
//
// At this point per query only one EvalStmt is evaluated. Alert and record
// statements are not handled by the Engine.
func (ng *Engine) exec(ctx context.Context, q *query) (Value, error) {
	ng.metrics.currentQueries.Inc()
	defer ng.metrics.currentQueries.Dec()

	ctx, cancel := context.WithTimeout(ctx, ng.timeout)
	q.cancel = cancel

	execSpanTimer, ctx := q.stats.GetSpanTimer(ctx, stats.ExecTotalTime)
	defer execSpanTimer.Finish()

	queueSpanTimer, _ := q.stats.GetSpanTimer(ctx, stats.ExecQueueTime, ng.metrics.queryQueueTime)

	if err := ng.gate.Start(ctx); err != nil {
		return nil, err
	}
	defer ng.gate.Done()

	queueSpanTimer.Finish()

	// Cancel when execution is done or an error was raised.
	defer q.cancel()

	const env = "query execution"

	evalSpanTimer, ctx := q.stats.GetSpanTimer(ctx, stats.EvalTotalTime)
	defer evalSpanTimer.Finish()

	// The base context might already be canceled on the first iteration (e.g. during shutdown).
	if err := contextDone(ctx, env); err != nil {
		return nil, err
	}

	switch s := q.Statement().(type) {
	case *EvalStmt:
		return ng.execEvalStmt(ctx, q, s)
	case testStmt:
		return nil, s(ctx)
	}

	panic(fmt.Errorf("promql.Engine.exec: unhandled statement of type %T", q.Statement()))
}

func timeMilliseconds(t time.Time) int64 {
	return t.UnixNano() / int64(time.Millisecond/time.Nanosecond)
}

func durationMilliseconds(d time.Duration) int64 {
	return int64(d / (time.Millisecond / time.Nanosecond))
}

// execEvalStmt evaluates the expression of an evaluation statement for the given time range.
func (ng *Engine) execEvalStmt(ctx context.Context, query *query, s *EvalStmt) (Value, error) {
	prepareSpanTimer, ctxPrepare := query.stats.GetSpanTimer(ctx, stats.QueryPreparationTime, ng.metrics.queryPrepareTime)
	querier, err := ng.populateSeries(ctxPrepare, query.queryable, s)
	prepareSpanTimer.Finish()

	// XXX(fabxc): the querier returned by populateSeries might be instantiated
	// we must not return without closing irrespective of the error.
	// TODO: make this semantically saner.
	if querier != nil {
		defer querier.Close()
	}

	if err != nil {
		return nil, err
	}

	evalSpanTimer, _ := query.stats.GetSpanTimer(ctx, stats.InnerEvalTime, ng.metrics.queryInnerEval)
	// Instant evaluation. This is executed as a range evaluation with one step.
	if s.Start == s.End && s.Interval == 0 {
		start := timeMilliseconds(s.Start)
		evaluator := &evaluator{
			startTimestamp: start,
			endTimestamp:   start,
			interval:       1,
			ctx:            ctx,
			logger:         ng.logger,
		}
		val, err := evaluator.Eval(s.Expr)
		if err != nil {
			return nil, err
		}

		evalSpanTimer.Finish()

		mat, ok := val.(Matrix)
		if !ok {
			panic(fmt.Errorf("promql.Engine.exec: invalid expression type %q", val.Type()))
		}
		query.matrix = mat
		switch s.Expr.Type() {
		case ValueTypeVector:
			// Convert matrix with one value per series into vector.
			vector := make(Vector, len(mat))
			for i, s := range mat {
				// Point might have a different timestamp, force it to the evaluation
				// timestamp as that is when we ran the evaluation.
				vector[i] = Sample{Metric: s.Metric, Point: Point{V: s.Points[0].V, T: start}}
			}
			return vector, nil
		case ValueTypeScalar:
			return Scalar{V: mat[0].Points[0].V, T: start}, nil
		case ValueTypeMatrix:
			return mat, nil
		default:
			panic(fmt.Errorf("promql.Engine.exec: unexpected expression type %q", s.Expr.Type()))
		}

	}

	// Range evaluation.
	evaluator := &evaluator{
		startTimestamp: timeMilliseconds(s.Start),
		endTimestamp:   timeMilliseconds(s.End),
		interval:       durationMilliseconds(s.Interval),
		ctx:            ctx,
		logger:         ng.logger,
	}
	val, err := evaluator.Eval(s.Expr)
	if err != nil {
		return nil, err
	}
	evalSpanTimer.Finish()

	mat, ok := val.(Matrix)
	if !ok {
		panic(fmt.Errorf("promql.Engine.exec: invalid expression type %q", val.Type()))
	}
	query.matrix = mat

	if err := contextDone(ctx, "expression evaluation"); err != nil {
		return nil, err
	}

	// TODO(fabxc): order ensured by storage?
	// TODO(fabxc): where to ensure metric labels are a copy from the storage internals.
	sortSpanTimer, _ := query.stats.GetSpanTimer(ctx, stats.ResultSortTime, ng.metrics.queryResultSort)
	sort.Sort(mat)
	sortSpanTimer.Finish()

	return mat, nil
}

func (ng *Engine) populateSeries(ctx context.Context, q storage.Queryable, s *EvalStmt) (storage.Querier, error) {
	var maxOffset time.Duration

	Inspect(s.Expr, func(node Node, path []Node) error {
		var nodeOffset time.Duration
		switch n := node.(type) {
		case *VectorSelector:
			nodeOffset += LookbackDelta
			if n.Offset > 0 {
				nodeOffset += n.Offset
			}
		case *MatrixSelector:
			nodeOffset += n.Range
			if n.Offset > 0 {
				nodeOffset += n.Offset
			}
			// Include an extra LookbackDelta iff this is the argument to an
			// extended range function. Extended ranges include one extra
			// point, this is how far back we need to look for it.
			f, ok := getFunction(extractFuncFromPath(path))
			if ok && f.ExtRange {
				nodeOffset += LookbackDelta
			}
		}
		if maxOffset < nodeOffset {
			maxOffset = nodeOffset
		}
		return nil
	})

	mint := s.Start.Add(-maxOffset)

	querier, err := q.Querier(ctx, timestamp.FromTime(mint), timestamp.FromTime(s.End))
	if err != nil {
		return nil, err
	}

	Inspect(s.Expr, func(node Node, path []Node) error {
		var set storage.SeriesSet
		params := &storage.SelectParams{
			Start: timestamp.FromTime(s.Start),
			End:   timestamp.FromTime(s.End),
			Step:  int64(s.Interval / time.Millisecond),
		}

		switch n := node.(type) {
		case *VectorSelector:
			params.Start = params.Start - durationMilliseconds(LookbackDelta)
			params.Func = extractFuncFromPath(path)
			if n.Offset > 0 {
				offsetMilliseconds := durationMilliseconds(n.Offset)
				params.Start = params.Start - offsetMilliseconds
				params.End = params.End - offsetMilliseconds
			}

			set, err = querier.Select(params, n.LabelMatchers...)
			if err != nil {
				level.Error(ng.logger).Log("msg", "error selecting series set", "err", err)
				return err
			}
			n.series, err = expandSeriesSet(ctx, set)
			if err != nil {
				// TODO(fabxc): use multi-error.
				level.Error(ng.logger).Log("msg", "error expanding series set", "err", err)
				return err
			}

		case *MatrixSelector:
			params.Func = extractFuncFromPath(path)
			// For all matrix queries we want to ensure that we have (end-start) + range selected
			// this way we have `range` data before the start time
			params.Start = params.Start - durationMilliseconds(n.Range)
			if n.Offset > 0 {
				offsetMilliseconds := durationMilliseconds(n.Offset)
				params.Start = params.Start - offsetMilliseconds
				params.End = params.End - offsetMilliseconds
			}

			set, err = querier.Select(params, n.LabelMatchers...)
			if err != nil {
				level.Error(ng.logger).Log("msg", "error selecting series set", "err", err)
				return err
			}
			n.series, err = expandSeriesSet(ctx, set)
			if err != nil {
				level.Error(ng.logger).Log("msg", "error expanding series set", "err", err)
				return err
			}
		}
		return nil
	})
	return querier, err
}

// extractFuncFromPath walks up the path and searches for the first instance of
// a function or aggregation.
func extractFuncFromPath(p []Node) string {
	if len(p) == 0 {
		return ""
	}
	switch n := p[len(p)-1].(type) {
	case *AggregateExpr:
		return n.Op.String()
	case *Call:
		return n.Func.Name
	case *BinaryExpr:
		// If we hit a binary expression we terminate since we only care about functions
		// or aggregations over a single metric.
		return ""
	}
	return extractFuncFromPath(p[:len(p)-1])
}

func expandSeriesSet(ctx context.Context, it storage.SeriesSet) (res []storage.Series, err error) {
	for it.Next() {
		select {
		case <-ctx.Done():
			return nil, ctx.Err()
		default:
		}
		res = append(res, it.At())
	}
	return res, it.Err()
}

// An evaluator evaluates given expressions over given fixed timestamps. It
// is attached to an engine through which it connects to a querier and reports
// errors. On timeout or cancellation of its context it terminates.
type evaluator struct {
	ctx context.Context

	startTimestamp int64 // Start time in milliseconds.

	endTimestamp int64 // End time in milliseconds.
	interval     int64 // Interval in milliseconds.

	logger log.Logger
}

// errorf causes a panic with the input formatted into an error.
func (ev *evaluator) errorf(format string, args ...interface{}) {
	ev.error(fmt.Errorf(format, args...))
}

// error causes a panic with the given error.
func (ev *evaluator) error(err error) {
	panic(err)
}

// recover is the handler that turns panics into returns from the top level of evaluation.
func (ev *evaluator) recover(errp *error) {
	e := recover()
	if e == nil {
		return
	}
	if err, ok := e.(runtime.Error); ok {
		// Print the stack trace but do not inhibit the running application.
		buf := make([]byte, 64<<10)
		buf = buf[:runtime.Stack(buf, false)]

		level.Error(ev.logger).Log("msg", "runtime panic in parser", "err", e, "stacktrace", string(buf))
		*errp = fmt.Errorf("unexpected error: %s", err)
	} else {
		*errp = e.(error)
	}
}

func (ev *evaluator) Eval(expr Expr) (v Value, err error) {
	defer ev.recover(&err)
	return ev.eval(expr), nil
}

// EvalNodeHelper stores extra information and caches for evaluating a single node across steps.
type EvalNodeHelper struct {
	// Evaluation timestamp.
	ts int64
	// Vector that can be used for output.
	out Vector

	// Caches.
	// dropMetricName and label_*.
	dmn map[uint64]labels.Labels
	// signatureFunc.
	sigf map[uint64]uint64
	// funcHistogramQuantile.
	signatureToMetricWithBuckets map[uint64]*metricWithBuckets
	// label_replace.
	regex *regexp.Regexp

	// For binary vector matching.
	rightSigs    map[uint64]Sample
	matchedSigs  map[uint64]map[uint64]struct{}
	resultMetric map[uint64]labels.Labels
}

// dropMetricName is a cached version of dropMetricName.
func (enh *EvalNodeHelper) dropMetricName(l labels.Labels) labels.Labels {
	if enh.dmn == nil {
		enh.dmn = make(map[uint64]labels.Labels, len(enh.out))
	}
	h := l.Hash()
	ret, ok := enh.dmn[h]
	if ok {
		return ret
	}
	ret = dropMetricName(l)
	enh.dmn[h] = ret
	return ret
}

// signatureFunc is a cached version of signatureFunc.
func (enh *EvalNodeHelper) signatureFunc(on bool, names ...string) func(labels.Labels) uint64 {
	if enh.sigf == nil {
		enh.sigf = make(map[uint64]uint64, len(enh.out))
	}
	f := signatureFunc(on, names...)
	return func(l labels.Labels) uint64 {
		h := l.Hash()
		ret, ok := enh.sigf[h]
		if ok {
			return ret
		}
		ret = f(l)
		enh.sigf[h] = ret
		return ret
	}
}

// rangeEval evaluates the given expressions, and then for each step calls
// the given function with the values computed for each expression at that
// step.  The return value is the combination into time series of  of all the
// function call results.
func (ev *evaluator) rangeEval(f func([]Value, *EvalNodeHelper) Vector, exprs ...Expr) Matrix {
	numSteps := int((ev.endTimestamp-ev.startTimestamp)/ev.interval) + 1
	matrixes := make([]Matrix, len(exprs))
	origMatrixes := make([]Matrix, len(exprs))
	for i, e := range exprs {
		// Functions will take string arguments from the expressions, not the values.
		if e != nil && e.Type() != ValueTypeString {
			matrixes[i] = ev.eval(e).(Matrix)

			// Keep a copy of the original point slices so that they
			// can be returned to the pool.
			origMatrixes[i] = make(Matrix, len(matrixes[i]))
			copy(origMatrixes[i], matrixes[i])
		}
	}

	vectors := make([]Vector, len(exprs)) // Input vectors for the function.
	args := make([]Value, len(exprs))     // Argument to function.
	// Create an output vector that is as big as the input matrix with
	// the most time series.
	biggestLen := 1
	for i := range exprs {
		vectors[i] = make(Vector, 0, len(matrixes[i]))
		if len(matrixes[i]) > biggestLen {
			biggestLen = len(matrixes[i])
		}
	}
	enh := &EvalNodeHelper{out: make(Vector, 0, biggestLen)}
	seriess := make(map[uint64]Series, biggestLen) // Output series by series hash.
	for ts := ev.startTimestamp; ts <= ev.endTimestamp; ts += ev.interval {
		// Gather input vectors for this timestamp.
		for i := range exprs {
			vectors[i] = vectors[i][:0]
			for si, series := range matrixes[i] {
				for _, point := range series.Points {
					if point.T == ts {
						vectors[i] = append(vectors[i], Sample{Metric: series.Metric, Point: point})
						// Move input vectors forward so we don't have to re-scan the same
						// past points at the next step.
						matrixes[i][si].Points = series.Points[1:]
					}
					break
				}
			}
			args[i] = vectors[i]
		}
		// Make the function call.
		enh.ts = ts
		result := f(args, enh)
		enh.out = result[:0] // Reuse result vector.
		// If this could be an instant query, shortcut so as not to change sort order.
		if ev.endTimestamp == ev.startTimestamp {
			mat := make(Matrix, len(result))
			for i, s := range result {
				s.Point.T = ts
				mat[i] = Series{Metric: s.Metric, Points: []Point{s.Point}}
			}
			return mat
		}
		// Add samples in output vector to output series.
		for _, sample := range result {
			h := sample.Metric.Hash()
			ss, ok := seriess[h]
			if !ok {
				ss = Series{
					Metric: sample.Metric,
					Points: getPointSlice(numSteps),
				}
			}
			sample.Point.T = ts
			ss.Points = append(ss.Points, sample.Point)
			seriess[h] = ss
		}
	}
	// Reuse the original point slices.
	for _, m := range origMatrixes {
		for _, s := range m {
			putPointSlice(s.Points)
		}
	}
	// Assemble the output matrix.
	mat := make(Matrix, 0, len(seriess))
	for _, ss := range seriess {
		mat = append(mat, ss)
	}
	return mat
}

// eval evaluates the given expression as the given AST expression node requires.
func (ev *evaluator) eval(expr Expr) Value {
	// This is the top-level evaluation method.
	// Thus, we check for timeout/cancellation here.
	if err := contextDone(ev.ctx, "expression evaluation"); err != nil {
		ev.error(err)
	}
	numSteps := int((ev.endTimestamp-ev.startTimestamp)/ev.interval) + 1

	switch e := expr.(type) {
	case *AggregateExpr:
		if s, ok := e.Param.(*StringLiteral); ok {
			return ev.rangeEval(func(v []Value, enh *EvalNodeHelper) Vector {
				return ev.aggregation(e.Op, e.Grouping, e.Without, s.Val, v[0].(Vector), enh)
			}, e.Expr)
		}
		return ev.rangeEval(func(v []Value, enh *EvalNodeHelper) Vector {
			var param float64
			if e.Param != nil {
				param = v[0].(Vector)[0].V
			}
			return ev.aggregation(e.Op, e.Grouping, e.Without, param, v[1].(Vector), enh)
		}, e.Param, e.Expr)

	case *Call:
		if e.Func.Name == "timestamp" {
			// Matrix evaluation always returns the evaluation time,
			// so this function needs special handling when given
			// a vector selector.
			vs, ok := e.Args[0].(*VectorSelector)
			if ok {
				return ev.rangeEval(func(v []Value, enh *EvalNodeHelper) Vector {
					return e.Func.Call([]Value{ev.vectorSelector(vs, enh.ts)}, e.Args, enh)
				})
			}
		}
		// Check if the function has a matrix argument.
		var matrixArgIndex int
		var matrixArg bool
		for i, a := range e.Args {
			_, ok := a.(*MatrixSelector)
			if ok {
				matrixArgIndex = i
				matrixArg = true
				break
			}
		}
		if !matrixArg {
			// Does not have a matrix argument.
			return ev.rangeEval(func(v []Value, enh *EvalNodeHelper) Vector {
				return e.Func.Call(v, e.Args, enh)
			}, e.Args...)
		}

		inArgs := make([]Value, len(e.Args))
		// Evaluate any non-matrix arguments.
		otherArgs := make([]Matrix, len(e.Args))
		otherInArgs := make([]Vector, len(e.Args))
		for i, e := range e.Args {
			if i != matrixArgIndex {
				otherArgs[i] = ev.eval(e).(Matrix)
				otherInArgs[i] = Vector{Sample{}}
				inArgs[i] = otherInArgs[i]
			}
		}

		sel := e.Args[matrixArgIndex].(*MatrixSelector)
		mat := make(Matrix, 0, len(sel.series)) // Output matrix.
		offset := durationMilliseconds(sel.Offset)
		selRange := durationMilliseconds(sel.Range)
<<<<<<< HEAD
		bufferRange := selRange
		// Include an extra LookbackDelta iff this is an extended
		// range function. Extended ranges include one extra point,
		// this is how far back we need to look for it.
		if e.Func.ExtRange {
			bufferRange += durationMilliseconds(LookbackDelta)
=======
		stepRange := selRange
		if stepRange > ev.interval {
			stepRange = ev.interval
>>>>>>> d075d78b
		}
		// Reuse objects across steps to save memory allocations.
		points := getPointSlice(16)
		inMatrix := make(Matrix, 1)
		inArgs[matrixArgIndex] = inMatrix
		enh := &EvalNodeHelper{out: make(Vector, 0, 1)}
		// Process all the calls for one time series at a time.
		it := storage.NewBuffer(selRange)
		for i, s := range sel.series {
<<<<<<< HEAD
			if it == nil {
				it = storage.NewBuffer(s.Iterator(), bufferRange)
			} else {
				it.Reset(s.Iterator())
			}
=======
			points = points[:0]
			it.Reset(s.Iterator())
>>>>>>> d075d78b
			ss := Series{
				// For all range vector functions, the only change to the
				// output labels is dropping the metric name so just do
				// it once here.
				Metric: dropMetricName(sel.series[i].Labels()),
				Points: getPointSlice(numSteps),
			}
			inMatrix[0].Metric = sel.series[i].Labels()
			for ts, step := ev.startTimestamp, -1; ts <= ev.endTimestamp; ts += ev.interval {
				step++
				// Set the non-matrix arguments.
				// They are scalar, so it is safe to use the step number
				// when looking up the argument, as there will be no gaps.
				for j := range e.Args {
					if j != matrixArgIndex {
						otherInArgs[j][0].V = otherArgs[j][0].Points[step].V
					}
				}
				maxt := ts - offset
				mint := maxt - selRange
				// Evaluate the matrix selector for this series for this step.
<<<<<<< HEAD
				points = ev.matrixIterSlice(it, mint, maxt, e.Func.ExtRange, points[:0])
=======
				points = ev.matrixIterSlice(it, mint, maxt, points)
>>>>>>> d075d78b
				if len(points) == 0 {
					continue
				}
				inMatrix[0].Points = points
				enh.ts = ts
				// Make the function call.
				outVec := e.Func.Call(inArgs, e.Args, enh)
				enh.out = outVec[:0]
				if len(outVec) > 0 {
					ss.Points = append(ss.Points, Point{V: outVec[0].Point.V, T: ts})
				}
				// Only buffer stepRange milliseconds from the second step on.
				it.ReduceDelta(stepRange)
			}
			if len(ss.Points) > 0 {
				mat = append(mat, ss)
			}
		}
		putPointSlice(points)
		return mat

	case *ParenExpr:
		return ev.eval(e.Expr)

	case *UnaryExpr:
		mat := ev.eval(e.Expr).(Matrix)
		if e.Op == itemSUB {
			for i := range mat {
				mat[i].Metric = dropMetricName(mat[i].Metric)
				for j := range mat[i].Points {
					mat[i].Points[j].V = -mat[i].Points[j].V
				}
			}
		}
		return mat

	case *BinaryExpr:
		switch lt, rt := e.LHS.Type(), e.RHS.Type(); {
		case lt == ValueTypeScalar && rt == ValueTypeScalar:
			return ev.rangeEval(func(v []Value, enh *EvalNodeHelper) Vector {
				val := scalarBinop(e.Op, v[0].(Vector)[0].Point.V, v[1].(Vector)[0].Point.V)
				return append(enh.out, Sample{Point: Point{V: val}})
			}, e.LHS, e.RHS)
		case lt == ValueTypeVector && rt == ValueTypeVector:
			switch e.Op {
			case itemLAND:
				return ev.rangeEval(func(v []Value, enh *EvalNodeHelper) Vector {
					return ev.VectorAnd(v[0].(Vector), v[1].(Vector), e.VectorMatching, enh)
				}, e.LHS, e.RHS)
			case itemLOR:
				return ev.rangeEval(func(v []Value, enh *EvalNodeHelper) Vector {
					return ev.VectorOr(v[0].(Vector), v[1].(Vector), e.VectorMatching, enh)
				}, e.LHS, e.RHS)
			case itemLUnless:
				return ev.rangeEval(func(v []Value, enh *EvalNodeHelper) Vector {
					return ev.VectorUnless(v[0].(Vector), v[1].(Vector), e.VectorMatching, enh)
				}, e.LHS, e.RHS)
			default:
				return ev.rangeEval(func(v []Value, enh *EvalNodeHelper) Vector {
					return ev.VectorBinop(e.Op, v[0].(Vector), v[1].(Vector), e.VectorMatching, e.ReturnBool, enh)
				}, e.LHS, e.RHS)
			}

		case lt == ValueTypeVector && rt == ValueTypeScalar:
			return ev.rangeEval(func(v []Value, enh *EvalNodeHelper) Vector {
				return ev.VectorscalarBinop(e.Op, v[0].(Vector), Scalar{V: v[1].(Vector)[0].Point.V}, false, e.ReturnBool, enh)
			}, e.LHS, e.RHS)

		case lt == ValueTypeScalar && rt == ValueTypeVector:
			return ev.rangeEval(func(v []Value, enh *EvalNodeHelper) Vector {
				return ev.VectorscalarBinop(e.Op, v[1].(Vector), Scalar{V: v[0].(Vector)[0].Point.V}, true, e.ReturnBool, enh)
			}, e.LHS, e.RHS)
		}

	case *NumberLiteral:
		return ev.rangeEval(func(v []Value, enh *EvalNodeHelper) Vector {
			return append(enh.out, Sample{Point: Point{V: e.Val}})
		})

	case *VectorSelector:
		mat := make(Matrix, 0, len(e.series))
		it := storage.NewBuffer(durationMilliseconds(LookbackDelta))
		for i, s := range e.series {
			it.Reset(s.Iterator())
			ss := Series{
				Metric: e.series[i].Labels(),
				Points: getPointSlice(numSteps),
			}

			for ts := ev.startTimestamp; ts <= ev.endTimestamp; ts += ev.interval {
				_, v, ok := ev.vectorSelectorSingle(it, e, ts)
				if ok {
					ss.Points = append(ss.Points, Point{V: v, T: ts})
				}
			}

			if len(ss.Points) > 0 {
				mat = append(mat, ss)
			}
		}
		return mat

	case *MatrixSelector:
		if ev.startTimestamp != ev.endTimestamp {
			panic(fmt.Errorf("cannot do range evaluation of matrix selector"))
		}
		return ev.matrixSelector(e)
	}

	panic(fmt.Errorf("unhandled expression of type: %T", expr))
}

// vectorSelector evaluates a *VectorSelector expression.
func (ev *evaluator) vectorSelector(node *VectorSelector, ts int64) Vector {
	var (
		vec = make(Vector, 0, len(node.series))
	)

	it := storage.NewBuffer(durationMilliseconds(LookbackDelta))
	for i, s := range node.series {
		it.Reset(s.Iterator())

		t, v, ok := ev.vectorSelectorSingle(it, node, ts)
		if ok {
			vec = append(vec, Sample{
				Metric: node.series[i].Labels(),
				Point:  Point{V: v, T: t},
			})
		}

	}
	return vec
}

// vectorSelectorSingle evaluates a instant vector for the iterator of one time series.
func (ev *evaluator) vectorSelectorSingle(it *storage.BufferedSeriesIterator, node *VectorSelector, ts int64) (int64, float64, bool) {
	refTime := ts - durationMilliseconds(node.Offset)
	var t int64
	var v float64

	ok := it.Seek(refTime)
	if !ok {
		if it.Err() != nil {
			ev.error(it.Err())
		}
	}

	if ok {
		t, v = it.Values()
	}

	if !ok || t > refTime {
		t, v, ok = it.PeekBack(1)
		if !ok || t < refTime-durationMilliseconds(LookbackDelta) {
			return 0, 0, false
		}
	}
	if value.IsStaleNaN(v) {
		return 0, 0, false
	}
	return t, v, true
}

var pointPool = sync.Pool{}

func getPointSlice(sz int) []Point {
	p := pointPool.Get()
	if p != nil {
		return p.([]Point)
	}
	return make([]Point, 0, sz)
}

func putPointSlice(p []Point) {
	pointPool.Put(p[:0])
}

// matrixSelector evaluates a *MatrixSelector expression.
func (ev *evaluator) matrixSelector(node *MatrixSelector) Matrix {
	var (
		offset = durationMilliseconds(node.Offset)
		maxt   = ev.startTimestamp - offset
		mint   = maxt - durationMilliseconds(node.Range)
		matrix = make(Matrix, 0, len(node.series))
	)

	it := storage.NewBuffer(durationMilliseconds(node.Range))
	for i, s := range node.series {
		if err := contextDone(ev.ctx, "expression evaluation"); err != nil {
			ev.error(err)
		}
		it.Reset(s.Iterator())
		ss := Series{
			Metric: node.series[i].Labels(),
		}

		ss.Points = ev.matrixIterSlice(it, mint, maxt, false, getPointSlice(16))

		if len(ss.Points) > 0 {
			matrix = append(matrix, ss)
		} else {
			putPointSlice(ss.Points)
		}
	}
	return matrix
}

<<<<<<< HEAD
// matrixIterSlice evaluates a matrix vector for the iterator of one time series.
func (ev *evaluator) matrixIterSlice(it *storage.BufferedSeriesIterator, mint, maxt int64, extRange bool, out []Point) []Point {
=======
// matrixIterSlice populates a matrix vector covering the requested range for a
// single time series, with points retrieved from an iterator.
//
// As an optimization, the matrix vector may already contain points of the same
// time series from the evaluation of an earlier step (with lower mint and maxt
// values). Any such points falling before mint are discarded; points that fall
// into the [mint, maxt] range are retained; only points with later timestamps
// are populated from the iterator.
func (ev *evaluator) matrixIterSlice(it *storage.BufferedSeriesIterator, mint, maxt int64, out []Point) []Point {
	if len(out) > 0 && out[len(out)-1].T >= mint {
		// There is an overlap between previous and current ranges, retain common
		// points. In most such cases:
		//   (a) the overlap is significantly larger than the eval step; and/or
		//   (b) the number of samples is relatively small.
		// so a linear search will be as fast as a binary search.
		var drop int
		for drop = 0; out[drop].T < mint; drop++ {
		}
		copy(out, out[drop:])
		out = out[:len(out)-drop]
		// Only append points with timestamps after the last timestamp we have.
		mint = out[len(out)-1].T + 1
	} else {
		out = out[:0]
	}

>>>>>>> d075d78b
	ok := it.Seek(maxt)
	if !ok {
		if it.Err() != nil {
			ev.error(it.Err())
		}
	}

	buf := it.Buffer()
	appendedPointBeforeMint := false
	for buf.Next() {
		t, v := buf.At()
		if value.IsStaleNaN(v) {
			continue
		}
		if !extRange {
			// Values in the buffer are guaranteed to be smaller than maxt.
			if t >= mint {
				out = append(out, Point{T: t, V: v})
			}
		} else {
			// This is the argument to an extended range function: if any point
			// exists at or before range start, add it and then keep replacing
			// it with later points while not yet (strictly) inside the range.
			if t > mint || !appendedPointBeforeMint {
				out = append(out, Point{T: t, V: v})
				appendedPointBeforeMint = true
			} else {
				out[len(out)-1] = Point{T: t, V: v}
			}
		}
	}
	// The seeked sample might also be in the range.
	if ok {
		t, v := it.Values()
		if t == maxt && !value.IsStaleNaN(v) {
			out = append(out, Point{T: t, V: v})
		}
	}
	return out
}

func (ev *evaluator) VectorAnd(lhs, rhs Vector, matching *VectorMatching, enh *EvalNodeHelper) Vector {
	if matching.Card != CardManyToMany {
		panic("set operations must only use many-to-many matching")
	}
	sigf := enh.signatureFunc(matching.On, matching.MatchingLabels...)

	// The set of signatures for the right-hand side Vector.
	rightSigs := map[uint64]struct{}{}
	// Add all rhs samples to a map so we can easily find matches later.
	for _, rs := range rhs {
		rightSigs[sigf(rs.Metric)] = struct{}{}
	}

	for _, ls := range lhs {
		// If there's a matching entry in the right-hand side Vector, add the sample.
		if _, ok := rightSigs[sigf(ls.Metric)]; ok {
			enh.out = append(enh.out, ls)
		}
	}
	return enh.out
}

func (ev *evaluator) VectorOr(lhs, rhs Vector, matching *VectorMatching, enh *EvalNodeHelper) Vector {
	if matching.Card != CardManyToMany {
		panic("set operations must only use many-to-many matching")
	}
	sigf := enh.signatureFunc(matching.On, matching.MatchingLabels...)

	leftSigs := map[uint64]struct{}{}
	// Add everything from the left-hand-side Vector.
	for _, ls := range lhs {
		leftSigs[sigf(ls.Metric)] = struct{}{}
		enh.out = append(enh.out, ls)
	}
	// Add all right-hand side elements which have not been added from the left-hand side.
	for _, rs := range rhs {
		if _, ok := leftSigs[sigf(rs.Metric)]; !ok {
			enh.out = append(enh.out, rs)
		}
	}
	return enh.out
}

func (ev *evaluator) VectorUnless(lhs, rhs Vector, matching *VectorMatching, enh *EvalNodeHelper) Vector {
	if matching.Card != CardManyToMany {
		panic("set operations must only use many-to-many matching")
	}
	sigf := enh.signatureFunc(matching.On, matching.MatchingLabels...)

	rightSigs := map[uint64]struct{}{}
	for _, rs := range rhs {
		rightSigs[sigf(rs.Metric)] = struct{}{}
	}

	for _, ls := range lhs {
		if _, ok := rightSigs[sigf(ls.Metric)]; !ok {
			enh.out = append(enh.out, ls)
		}
	}
	return enh.out
}

// VectorBinop evaluates a binary operation between two Vectors, excluding set operators.
func (ev *evaluator) VectorBinop(op ItemType, lhs, rhs Vector, matching *VectorMatching, returnBool bool, enh *EvalNodeHelper) Vector {
	if matching.Card == CardManyToMany {
		panic("many-to-many only allowed for set operators")
	}
	sigf := enh.signatureFunc(matching.On, matching.MatchingLabels...)

	// The control flow below handles one-to-one or many-to-one matching.
	// For one-to-many, swap sidedness and account for the swap when calculating
	// values.
	if matching.Card == CardOneToMany {
		lhs, rhs = rhs, lhs
	}

	// All samples from the rhs hashed by the matching label/values.
	if enh.rightSigs == nil {
		enh.rightSigs = make(map[uint64]Sample, len(enh.out))
	} else {
		for k := range enh.rightSigs {
			delete(enh.rightSigs, k)
		}
	}
	rightSigs := enh.rightSigs

	// Add all rhs samples to a map so we can easily find matches later.
	for _, rs := range rhs {
		sig := sigf(rs.Metric)
		// The rhs is guaranteed to be the 'one' side. Having multiple samples
		// with the same signature means that the matching is many-to-many.
		if _, found := rightSigs[sig]; found {
			// Many-to-many matching not allowed.
			ev.errorf("many-to-many matching not allowed: matching labels must be unique on one side")
		}
		rightSigs[sig] = rs
	}

	// Tracks the match-signature. For one-to-one operations the value is nil. For many-to-one
	// the value is a set of signatures to detect duplicated result elements.
	if enh.matchedSigs == nil {
		enh.matchedSigs = make(map[uint64]map[uint64]struct{}, len(rightSigs))
	} else {
		for k := range enh.matchedSigs {
			delete(enh.matchedSigs, k)
		}
	}
	matchedSigs := enh.matchedSigs

	// For all lhs samples find a respective rhs sample and perform
	// the binary operation.
	for _, ls := range lhs {
		sig := sigf(ls.Metric)

		rs, found := rightSigs[sig] // Look for a match in the rhs Vector.
		if !found {
			continue
		}

		// Account for potentially swapped sidedness.
		vl, vr := ls.V, rs.V
		if matching.Card == CardOneToMany {
			vl, vr = vr, vl
		}
		value, keep := vectorElemBinop(op, vl, vr)
		if returnBool {
			if keep {
				value = 1.0
			} else {
				value = 0.0
			}
		} else if !keep {
			continue
		}
		metric := resultMetric(ls.Metric, rs.Metric, op, matching, enh)

		insertedSigs, exists := matchedSigs[sig]
		if matching.Card == CardOneToOne {
			if exists {
				ev.errorf("multiple matches for labels: many-to-one matching must be explicit (group_left/group_right)")
			}
			matchedSigs[sig] = nil // Set existence to true.
		} else {
			// In many-to-one matching the grouping labels have to ensure a unique metric
			// for the result Vector. Check whether those labels have already been added for
			// the same matching labels.
			insertSig := metric.Hash()

			if !exists {
				insertedSigs = map[uint64]struct{}{}
				matchedSigs[sig] = insertedSigs
			} else if _, duplicate := insertedSigs[insertSig]; duplicate {
				ev.errorf("multiple matches for labels: grouping labels must ensure unique matches")
			}
			insertedSigs[insertSig] = struct{}{}
		}

		enh.out = append(enh.out, Sample{
			Metric: metric,
			Point:  Point{V: value},
		})
	}
	return enh.out
}

// signatureFunc returns a function that calculates the signature for a metric
// ignoring the provided labels. If on, then the given labels are only used instead.
func signatureFunc(on bool, names ...string) func(labels.Labels) uint64 {
	// TODO(fabxc): ensure names are sorted and then use that and sortedness
	// of labels by names to speed up the operations below.
	// Alternatively, inline the hashing and don't build new label sets.
	if on {
		return func(lset labels.Labels) uint64 { return lset.HashForLabels(names...) }
	}
	return func(lset labels.Labels) uint64 { return lset.HashWithoutLabels(names...) }
}

// resultMetric returns the metric for the given sample(s) based on the Vector
// binary operation and the matching options.
func resultMetric(lhs, rhs labels.Labels, op ItemType, matching *VectorMatching, enh *EvalNodeHelper) labels.Labels {
	if enh.resultMetric == nil {
		enh.resultMetric = make(map[uint64]labels.Labels, len(enh.out))
	}
	// op and matching are always the same for a given node, so
	// there's no need to include them in the hash key.
	// If the lhs and rhs are the same then the xor would be 0,
	// so add in one side to protect against that.
	lh := lhs.Hash()
	h := (lh ^ rhs.Hash()) + lh
	if ret, ok := enh.resultMetric[h]; ok {
		return ret
	}

	lb := labels.NewBuilder(lhs)

	if shouldDropMetricName(op) {
		lb.Del(labels.MetricName)
	}

	if matching.Card == CardOneToOne {
		if matching.On {
		Outer:
			for _, l := range lhs {
				for _, n := range matching.MatchingLabels {
					if l.Name == n {
						continue Outer
					}
				}
				lb.Del(l.Name)
			}
		} else {
			lb.Del(matching.MatchingLabels...)
		}
	}
	for _, ln := range matching.Include {
		// Included labels from the `group_x` modifier are taken from the "one"-side.
		if v := rhs.Get(ln); v != "" {
			lb.Set(ln, v)
		} else {
			lb.Del(ln)
		}
	}

	ret := lb.Labels()
	enh.resultMetric[h] = ret
	return ret
}

// VectorscalarBinop evaluates a binary operation between a Vector and a Scalar.
func (ev *evaluator) VectorscalarBinop(op ItemType, lhs Vector, rhs Scalar, swap, returnBool bool, enh *EvalNodeHelper) Vector {
	for _, lhsSample := range lhs {
		lv, rv := lhsSample.V, rhs.V
		// lhs always contains the Vector. If the original position was different
		// swap for calculating the value.
		if swap {
			lv, rv = rv, lv
		}
		value, keep := vectorElemBinop(op, lv, rv)
		if returnBool {
			if keep {
				value = 1.0
			} else {
				value = 0.0
			}
			keep = true
		}
		if keep {
			lhsSample.V = value
			if shouldDropMetricName(op) || returnBool {
				lhsSample.Metric = enh.dropMetricName(lhsSample.Metric)
			}
			enh.out = append(enh.out, lhsSample)
		}
	}
	return enh.out
}

func dropMetricName(l labels.Labels) labels.Labels {
	return labels.NewBuilder(l).Del(labels.MetricName).Labels()
}

// scalarBinop evaluates a binary operation between two Scalars.
func scalarBinop(op ItemType, lhs, rhs float64) float64 {
	switch op {
	case itemADD:
		return lhs + rhs
	case itemSUB:
		return lhs - rhs
	case itemMUL:
		return lhs * rhs
	case itemDIV:
		return lhs / rhs
	case itemPOW:
		return math.Pow(lhs, rhs)
	case itemMOD:
		return math.Mod(lhs, rhs)
	case itemEQL:
		return btos(lhs == rhs)
	case itemNEQ:
		return btos(lhs != rhs)
	case itemGTR:
		return btos(lhs > rhs)
	case itemLSS:
		return btos(lhs < rhs)
	case itemGTE:
		return btos(lhs >= rhs)
	case itemLTE:
		return btos(lhs <= rhs)
	}
	panic(fmt.Errorf("operator %q not allowed for Scalar operations", op))
}

// vectorElemBinop evaluates a binary operation between two Vector elements.
func vectorElemBinop(op ItemType, lhs, rhs float64) (float64, bool) {
	switch op {
	case itemADD:
		return lhs + rhs, true
	case itemSUB:
		return lhs - rhs, true
	case itemMUL:
		return lhs * rhs, true
	case itemDIV:
		return lhs / rhs, true
	case itemPOW:
		return math.Pow(lhs, rhs), true
	case itemMOD:
		return math.Mod(lhs, rhs), true
	case itemEQL:
		return lhs, lhs == rhs
	case itemNEQ:
		return lhs, lhs != rhs
	case itemGTR:
		return lhs, lhs > rhs
	case itemLSS:
		return lhs, lhs < rhs
	case itemGTE:
		return lhs, lhs >= rhs
	case itemLTE:
		return lhs, lhs <= rhs
	}
	panic(fmt.Errorf("operator %q not allowed for operations between Vectors", op))
}

// intersection returns the metric of common label/value pairs of two input metrics.
func intersection(ls1, ls2 labels.Labels) labels.Labels {
	res := make(labels.Labels, 0, 5)

	for _, l1 := range ls1 {
		for _, l2 := range ls2 {
			if l1.Name == l2.Name && l1.Value == l2.Value {
				res = append(res, l1)
				continue
			}
		}
	}
	return res
}

type groupedAggregation struct {
	labels      labels.Labels
	value       float64
	mean        float64
	groupCount  int
	heap        vectorByValueHeap
	reverseHeap vectorByReverseValueHeap
}

// aggregation evaluates an aggregation operation on a Vector.
func (ev *evaluator) aggregation(op ItemType, grouping []string, without bool, param interface{}, vec Vector, enh *EvalNodeHelper) Vector {

	result := map[uint64]*groupedAggregation{}
	var k int64
	if op == itemTopK || op == itemBottomK {
		f := param.(float64)
		if !convertibleToInt64(f) {
			ev.errorf("Scalar value %v overflows int64", f)
		}
		k = int64(f)
		if k < 1 {
			return Vector{}
		}
	}
	var q float64
	if op == itemQuantile {
		q = param.(float64)
	}
	var valueLabel string
	if op == itemCountValues {
		valueLabel = param.(string)
		if !without {
			grouping = append(grouping, valueLabel)
		}
	}

	for _, s := range vec {
		metric := s.Metric

		if op == itemCountValues {
			lb := labels.NewBuilder(metric)
			lb.Set(valueLabel, strconv.FormatFloat(s.V, 'f', -1, 64))
			metric = lb.Labels()
		}

		var (
			groupingKey uint64
		)
		if without {
			groupingKey = metric.HashWithoutLabels(grouping...)
		} else {
			groupingKey = metric.HashForLabels(grouping...)
		}

		group, ok := result[groupingKey]
		// Add a new group if it doesn't exist.
		if !ok {
			var m labels.Labels

			if without {
				lb := labels.NewBuilder(metric)
				lb.Del(grouping...)
				lb.Del(labels.MetricName)
				m = lb.Labels()
			} else {
				m = make(labels.Labels, 0, len(grouping))
				for _, l := range metric {
					for _, n := range grouping {
						if l.Name == n {
							m = append(m, l)
							break
						}
					}
				}
				sort.Sort(m)
			}
			result[groupingKey] = &groupedAggregation{
				labels:     m,
				value:      s.V,
				mean:       s.V,
				groupCount: 1,
			}
			inputVecLen := int64(len(vec))
			resultSize := k
			if k > inputVecLen {
				resultSize = inputVecLen
			}
			if op == itemStdvar || op == itemStddev {
				result[groupingKey].value = 0.0
			} else if op == itemTopK || op == itemQuantile {
				result[groupingKey].heap = make(vectorByValueHeap, 0, resultSize)
				heap.Push(&result[groupingKey].heap, &Sample{
					Point:  Point{V: s.V},
					Metric: s.Metric,
				})
			} else if op == itemBottomK {
				result[groupingKey].reverseHeap = make(vectorByReverseValueHeap, 0, resultSize)
				heap.Push(&result[groupingKey].reverseHeap, &Sample{
					Point:  Point{V: s.V},
					Metric: s.Metric,
				})
			}
			continue
		}

		switch op {
		case itemSum:
			group.value += s.V

		case itemAvg:
			group.groupCount++
			group.mean += (s.V - group.mean) / float64(group.groupCount)

		case itemMax:
			if group.value < s.V || math.IsNaN(group.value) {
				group.value = s.V
			}

		case itemMin:
			if group.value > s.V || math.IsNaN(group.value) {
				group.value = s.V
			}

		case itemCount, itemCountValues:
			group.groupCount++

		case itemStdvar, itemStddev:
			group.groupCount++
			delta := s.V - group.mean
			group.mean += delta / float64(group.groupCount)
			group.value += delta * (s.V - group.mean)

		case itemTopK:
			if int64(len(group.heap)) < k || group.heap[0].V < s.V || math.IsNaN(group.heap[0].V) {
				if int64(len(group.heap)) == k {
					heap.Pop(&group.heap)
				}
				heap.Push(&group.heap, &Sample{
					Point:  Point{V: s.V},
					Metric: s.Metric,
				})
			}

		case itemBottomK:
			if int64(len(group.reverseHeap)) < k || group.reverseHeap[0].V > s.V || math.IsNaN(group.reverseHeap[0].V) {
				if int64(len(group.reverseHeap)) == k {
					heap.Pop(&group.reverseHeap)
				}
				heap.Push(&group.reverseHeap, &Sample{
					Point:  Point{V: s.V},
					Metric: s.Metric,
				})
			}

		case itemQuantile:
			group.heap = append(group.heap, s)

		default:
			panic(fmt.Errorf("expected aggregation operator but got %q", op))
		}
	}

	// Construct the result Vector from the aggregated groups.
	for _, aggr := range result {
		switch op {
		case itemAvg:
			aggr.value = aggr.mean

		case itemCount, itemCountValues:
			aggr.value = float64(aggr.groupCount)

		case itemStdvar:
			aggr.value = aggr.value / float64(aggr.groupCount)

		case itemStddev:
			aggr.value = math.Sqrt(aggr.value / float64(aggr.groupCount))

		case itemTopK:
			// The heap keeps the lowest value on top, so reverse it.
			sort.Sort(sort.Reverse(aggr.heap))
			for _, v := range aggr.heap {
				enh.out = append(enh.out, Sample{
					Metric: v.Metric,
					Point:  Point{V: v.V},
				})
			}
			continue // Bypass default append.

		case itemBottomK:
			// The heap keeps the lowest value on top, so reverse it.
			sort.Sort(sort.Reverse(aggr.reverseHeap))
			for _, v := range aggr.reverseHeap {
				enh.out = append(enh.out, Sample{
					Metric: v.Metric,
					Point:  Point{V: v.V},
				})
			}
			continue // Bypass default append.

		case itemQuantile:
			aggr.value = quantile(q, aggr.heap)

		default:
			// For other aggregations, we already have the right value.
		}

		enh.out = append(enh.out, Sample{
			Metric: aggr.labels,
			Point:  Point{V: aggr.value},
		})
	}
	return enh.out
}

// btos returns 1 if b is true, 0 otherwise.
func btos(b bool) float64 {
	if b {
		return 1
	}
	return 0
}

// shouldDropMetricName returns whether the metric name should be dropped in the
// result of the op operation.
func shouldDropMetricName(op ItemType) bool {
	switch op {
	case itemADD, itemSUB, itemDIV, itemMUL, itemMOD:
		return true
	default:
		return false
	}
}

// LookbackDelta determines the time since the last sample after which a time
// series is considered stale.
var LookbackDelta = 5 * time.Minute

// A queryGate controls the maximum number of concurrently running and waiting queries.
type queryGate struct {
	ch chan struct{}
}

// newQueryGate returns a query gate that limits the number of queries
// being concurrently executed.
func newQueryGate(length int) *queryGate {
	return &queryGate{
		ch: make(chan struct{}, length),
	}
}

// Start blocks until the gate has a free spot or the context is done.
func (g *queryGate) Start(ctx context.Context) error {
	select {
	case <-ctx.Done():
		return contextDone(ctx, "query queue")
	case g.ch <- struct{}{}:
		return nil
	}
}

// Done releases a single spot in the gate.
func (g *queryGate) Done() {
	select {
	case <-g.ch:
	default:
		panic("engine.queryGate.Done: more operations done than started")
	}
}

// documentedType returns the internal type to the equivalent
// user facing terminology as defined in the documentation.
func documentedType(t ValueType) string {
	switch t {
	case "vector":
		return "instant vector"
	case "matrix":
		return "range vector"
	default:
		return string(t)
	}
}<|MERGE_RESOLUTION|>--- conflicted
+++ resolved
@@ -836,18 +836,16 @@
 		mat := make(Matrix, 0, len(sel.series)) // Output matrix.
 		offset := durationMilliseconds(sel.Offset)
 		selRange := durationMilliseconds(sel.Range)
-<<<<<<< HEAD
+		stepRange := selRange
+		if stepRange > ev.interval {
+			stepRange = ev.interval
+		}
 		bufferRange := selRange
 		// Include an extra LookbackDelta iff this is an extended
 		// range function. Extended ranges include one extra point,
 		// this is how far back we need to look for it.
 		if e.Func.ExtRange {
 			bufferRange += durationMilliseconds(LookbackDelta)
-=======
-		stepRange := selRange
-		if stepRange > ev.interval {
-			stepRange = ev.interval
->>>>>>> d075d78b
 		}
 		// Reuse objects across steps to save memory allocations.
 		points := getPointSlice(16)
@@ -855,18 +853,10 @@
 		inArgs[matrixArgIndex] = inMatrix
 		enh := &EvalNodeHelper{out: make(Vector, 0, 1)}
 		// Process all the calls for one time series at a time.
-		it := storage.NewBuffer(selRange)
+		it := storage.NewBuffer(bufferRange)
 		for i, s := range sel.series {
-<<<<<<< HEAD
-			if it == nil {
-				it = storage.NewBuffer(s.Iterator(), bufferRange)
-			} else {
-				it.Reset(s.Iterator())
-			}
-=======
 			points = points[:0]
 			it.Reset(s.Iterator())
->>>>>>> d075d78b
 			ss := Series{
 				// For all range vector functions, the only change to the
 				// output labels is dropping the metric name so just do
@@ -888,11 +878,7 @@
 				maxt := ts - offset
 				mint := maxt - selRange
 				// Evaluate the matrix selector for this series for this step.
-<<<<<<< HEAD
-				points = ev.matrixIterSlice(it, mint, maxt, e.Func.ExtRange, points[:0])
-=======
-				points = ev.matrixIterSlice(it, mint, maxt, points)
->>>>>>> d075d78b
+				points = ev.matrixIterSlice(it, mint, maxt, e.Func.ExtRange, points)
 				if len(points) == 0 {
 					continue
 				}
@@ -1100,37 +1086,43 @@
 	return matrix
 }
 
-<<<<<<< HEAD
-// matrixIterSlice evaluates a matrix vector for the iterator of one time series.
-func (ev *evaluator) matrixIterSlice(it *storage.BufferedSeriesIterator, mint, maxt int64, extRange bool, out []Point) []Point {
-=======
 // matrixIterSlice populates a matrix vector covering the requested range for a
 // single time series, with points retrieved from an iterator.
 //
 // As an optimization, the matrix vector may already contain points of the same
 // time series from the evaluation of an earlier step (with lower mint and maxt
-// values). Any such points falling before mint are discarded; points that fall
-// into the [mint, maxt] range are retained; only points with later timestamps
-// are populated from the iterator.
-func (ev *evaluator) matrixIterSlice(it *storage.BufferedSeriesIterator, mint, maxt int64, out []Point) []Point {
-	if len(out) > 0 && out[len(out)-1].T >= mint {
+// values). Any such points falling before mint (except the last, when extRange
+// is true) are discarded; points that fall into the [mint, maxt] range are
+// retained; only points with later timestamps are populated from the iterator.
+func (ev *evaluator) matrixIterSlice(it *storage.BufferedSeriesIterator, mint, maxt int64, extRange bool, out []Point) []Point {
+	extMint := mint - durationMilliseconds(LookbackDelta)
+	if len(out) > 0 && (out[len(out)-1].T >= mint || (extRange && out[len(out)-1].T >= extMint)) {
 		// There is an overlap between previous and current ranges, retain common
 		// points. In most such cases:
 		//   (a) the overlap is significantly larger than the eval step; and/or
 		//   (b) the number of samples is relatively small.
 		// so a linear search will be as fast as a binary search.
 		var drop int
-		for drop = 0; out[drop].T < mint; drop++ {
+		if !extRange {
+			for drop = 0; out[drop].T < mint; drop++ {
+			}
+			// Only append points with timestamps after the last timestamp we have.
+			mint = out[len(out)-1].T + 1
+		} else {
+			// This is an argument to an extended range function, first go past mint.
+			for drop = 0; drop < len(out) && out[drop].T <= mint; drop++ {
+			}
+			// Then, go back one sample if within LookbackDelta of mint.
+			if drop > 0 && out[drop-1].T >= extMint {
+				drop--
+			}
 		}
 		copy(out, out[drop:])
 		out = out[:len(out)-drop]
-		// Only append points with timestamps after the last timestamp we have.
-		mint = out[len(out)-1].T + 1
 	} else {
 		out = out[:0]
 	}
 
->>>>>>> d075d78b
 	ok := it.Seek(maxt)
 	if !ok {
 		if it.Err() != nil {
@@ -1139,7 +1131,7 @@
 	}
 
 	buf := it.Buffer()
-	appendedPointBeforeMint := false
+	appendedPointBeforeMint := len(out) > 0
 	for buf.Next() {
 		t, v := buf.At()
 		if value.IsStaleNaN(v) {
