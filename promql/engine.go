--- conflicted
+++ resolved
@@ -523,20 +523,6 @@
 				level.Error(ng.logger).Log("msg", "error expanding series set", "err", err)
 				return false
 			}
-<<<<<<< HEAD
-			// Populate the requested range, plus an extra LookbackDelta iff this
-			// is the argument to an extended range function. Extended ranges
-			// include one extra point, this is how far back we need to look for it.
-			delta := durationMilliseconds(n.Range)
-			if n.extRange {
-				delta = durationMilliseconds(n.Range + LookbackDelta)
-			}
-			for _, s := range n.series {
-				it := storage.NewBuffer(s.Iterator(), delta)
-				n.iterators = append(n.iterators, it)
-			}
-=======
->>>>>>> 0e2aa357
 		}
 		return true
 	})
@@ -834,6 +820,13 @@
 		mat := make(Matrix, 0, len(sel.series)) // Output matrix.
 		offset := durationMilliseconds(sel.Offset)
 		selRange := durationMilliseconds(sel.Range)
+		bufferRange := selRange
+		// Include an extra LookbackDelta iff this is an extended
+		// range function. Extended ranges include one extra point,
+		// this is how far back we need to look for it.
+		if e.Func.ExtRange {
+			bufferRange += durationMilliseconds(LookbackDelta)
+		}
 		// Reuse objects across steps to save memory allocations.
 		points := getPointSlice(16)
 		inMatrix := make(Matrix, 1)
@@ -843,7 +836,7 @@
 		var it *storage.BufferedSeriesIterator
 		for i, s := range sel.series {
 			if it == nil {
-				it = storage.NewBuffer(s.Iterator(), selRange)
+				it = storage.NewBuffer(s.Iterator(), bufferRange)
 			} else {
 				it.Reset(s.Iterator())
 			}
@@ -868,7 +861,7 @@
 				maxt := ts - offset
 				mint := maxt - selRange
 				// Evaluate the matrix selector for this series for this step.
-				points = ev.matrixIterSlice(it, mint, maxt, points[:0])
+				points = ev.matrixIterSlice(it, mint, maxt, e.Func.ExtRange, points[:0])
 				if len(points) == 0 {
 					continue
 				}
@@ -1072,50 +1065,7 @@
 			Metric: node.series[i].Labels(),
 		}
 
-<<<<<<< HEAD
-		ok := it.Seek(maxt)
-		if !ok {
-			if it.Err() != nil {
-				ev.error(it.Err())
-			}
-		}
-
-		buf := it.Buffer()
-		appendedPointBeforeMint := false
-		for buf.Next() {
-			t, v := buf.At()
-			if value.IsStaleNaN(v) {
-				continue
-			}
-			if !node.extRange {
-				// Values in the buffer are guaranteed to be smaller than maxt.
-				if t >= mint {
-					allPoints = append(allPoints, Point{T: t, V: v})
-				}
-			} else {
-				// This is the argument to an extended range function: if any point
-				// exists at or before range start, add it and then keep replacing
-				// it with later points while not yet (strictly) inside the range.
-				if t > mint || !appendedPointBeforeMint {
-					allPoints = append(allPoints, Point{T: t, V: v})
-					appendedPointBeforeMint = true
-				} else {
-					allPoints[len(allPoints)-1] = Point{T: t, V: v}
-				}
-			}
-		}
-		// The seeked sample might also be in the range.
-		if ok {
-			t, v := it.Values()
-			if t == maxt && !value.IsStaleNaN(v) {
-				allPoints = append(allPoints, Point{T: t, V: v})
-			}
-		}
-
-		ss.Points = allPoints[start:]
-=======
-		ss.Points = ev.matrixIterSlice(it, mint, maxt, getPointSlice(16))
->>>>>>> 0e2aa357
+		ss.Points = ev.matrixIterSlice(it, mint, maxt, node.extRange, getPointSlice(16))
 
 		if len(ss.Points) > 0 {
 			matrix = append(matrix, ss)
@@ -1125,7 +1075,7 @@
 }
 
 // matrixIterSlice evaluates a matrix vector for the iterator of one time series.
-func (ev *evaluator) matrixIterSlice(it *storage.BufferedSeriesIterator, mint, maxt int64, out []Point) []Point {
+func (ev *evaluator) matrixIterSlice(it *storage.BufferedSeriesIterator, mint, maxt int64, extRange bool, out []Point) []Point {
 	ok := it.Seek(maxt)
 	if !ok {
 		if it.Err() != nil {
@@ -1134,14 +1084,27 @@
 	}
 
 	buf := it.Buffer()
+	appendedPointBeforeMint := false
 	for buf.Next() {
 		t, v := buf.At()
 		if value.IsStaleNaN(v) {
 			continue
 		}
-		// Values in the buffer are guaranteed to be smaller than maxt.
-		if t >= mint {
-			out = append(out, Point{T: t, V: v})
+		if !extRange {
+			// Values in the buffer are guaranteed to be smaller than maxt.
+			if t >= mint {
+				out = append(out, Point{T: t, V: v})
+			}
+		} else {
+			// This is the argument to an extended range function: if any point
+			// exists at or before range start, add it and then keep replacing
+			// it with later points while not yet (strictly) inside the range.
+			if t > mint || !appendedPointBeforeMint {
+				out = append(out, Point{T: t, V: v})
+				appendedPointBeforeMint = true
+			} else {
+				out[len(out)-1] = Point{T: t, V: v}
+			}
 		}
 	}
 	// The seeked sample might also be in the range.
