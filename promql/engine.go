// Copyright 2013 The Prometheus Authors
// Licensed under the Apache License, Version 2.0 (the "License");
// you may not use this file except in compliance with the License.
// You may obtain a copy of the License at
//
// http://www.apache.org/licenses/LICENSE-2.0
//
// Unless required by applicable law or agreed to in writing, software
// distributed under the License is distributed on an "AS IS" BASIS,
// WITHOUT WARRANTIES OR CONDITIONS OF ANY KIND, either express or implied.
// See the License for the specific language governing permissions and
// limitations under the License.

package promql

import (
	"container/heap"
	"context"
	"fmt"
	"math"
	"regexp"
	"runtime"
	"sort"
	"strconv"
	"sync"
	"time"

	"github.com/go-kit/kit/log"
	"github.com/go-kit/kit/log/level"
	opentracing "github.com/opentracing/opentracing-go"
	"github.com/prometheus/client_golang/prometheus"
	"github.com/prometheus/prometheus/pkg/labels"
	"github.com/prometheus/prometheus/pkg/timestamp"
	"github.com/prometheus/prometheus/pkg/value"
	"github.com/prometheus/prometheus/storage"

	"github.com/prometheus/prometheus/util/stats"
)

const (
	namespace = "prometheus"
	subsystem = "engine"
	queryTag  = "query"

	// The largest SampleValue that can be converted to an int64 without overflow.
	maxInt64 = 9223372036854774784
	// The smallest SampleValue that can be converted to an int64 without underflow.
	minInt64 = -9223372036854775808
)

type engineMetrics struct {
	currentQueries       prometheus.Gauge
	maxConcurrentQueries prometheus.Gauge
	queryQueueTime       prometheus.Summary
	queryPrepareTime     prometheus.Summary
	queryInnerEval       prometheus.Summary
	queryResultSort      prometheus.Summary
}

// convertibleToInt64 returns true if v does not over-/underflow an int64.
func convertibleToInt64(v float64) bool {
	return v <= maxInt64 && v >= minInt64
}

type (
	// ErrQueryTimeout is returned if a query timed out during processing.
	ErrQueryTimeout string
	// ErrQueryCanceled is returned if a query was canceled during processing.
	ErrQueryCanceled string
	// ErrStorage is returned if an error was encountered in the storage layer
	// during query handling.
	ErrStorage error
)

func (e ErrQueryTimeout) Error() string  { return fmt.Sprintf("query timed out in %s", string(e)) }
func (e ErrQueryCanceled) Error() string { return fmt.Sprintf("query was canceled in %s", string(e)) }

// A Query is derived from an a raw query string and can be run against an engine
// it is associated with.
type Query interface {
	// Exec processes the query. Can only be called once.
	Exec(ctx context.Context) *Result
	// Close recovers memory used by the query result.
	Close()
	// Statement returns the parsed statement of the query.
	Statement() Statement
	// Stats returns statistics about the lifetime of the query.
	Stats() *stats.TimerGroup
	// Cancel signals that a running query execution should be aborted.
	Cancel()
}

// query implements the Query interface.
type query struct {
	// Underlying data provider.
	queryable storage.Queryable
	// The original query string.
	q string
	// Statement of the parsed query.
	stmt Statement
	// Timer stats for the query execution.
	stats *stats.TimerGroup
	// Result matrix for reuse.
	matrix Matrix
	// Cancellation function for the query.
	cancel func()

	// The engine against which the query is executed.
	ng *Engine
}

// Statement implements the Query interface.
func (q *query) Statement() Statement {
	return q.stmt
}

// Stats implements the Query interface.
func (q *query) Stats() *stats.TimerGroup {
	return q.stats
}

// Cancel implements the Query interface.
func (q *query) Cancel() {
	if q.cancel != nil {
		q.cancel()
	}
}

// Close implements the Query interface.
func (q *query) Close() {
	for _, s := range q.matrix {
		putPointSlice(s.Points)
	}
}

// Exec implements the Query interface.
func (q *query) Exec(ctx context.Context) *Result {
	if span := opentracing.SpanFromContext(ctx); span != nil {
		span.SetTag(queryTag, q.stmt.String())
	}

	res, err := q.ng.exec(ctx, q)
	return &Result{Err: err, Value: res}
}

// contextDone returns an error if the context was canceled or timed out.
func contextDone(ctx context.Context, env string) error {
	select {
	case <-ctx.Done():
		err := ctx.Err()
		switch err {
		case context.Canceled:
			return ErrQueryCanceled(env)
		case context.DeadlineExceeded:
			return ErrQueryTimeout(env)
		default:
			return err
		}
	default:
		return nil
	}
}

// Engine handles the lifetime of queries from beginning to end.
// It is connected to a querier.
type Engine struct {
	logger  log.Logger
	metrics *engineMetrics
	timeout time.Duration
	gate    *queryGate
}

// NewEngine returns a new engine.
func NewEngine(logger log.Logger, reg prometheus.Registerer, maxConcurrent int, timeout time.Duration) *Engine {
	if logger == nil {
		logger = log.NewNopLogger()
	}

	metrics := &engineMetrics{
		currentQueries: prometheus.NewGauge(prometheus.GaugeOpts{
			Namespace: namespace,
			Subsystem: subsystem,
			Name:      "queries",
			Help:      "The current number of queries being executed or waiting.",
		}),
		maxConcurrentQueries: prometheus.NewGauge(prometheus.GaugeOpts{
			Namespace: namespace,
			Subsystem: subsystem,
			Name:      "queries_concurrent_max",
			Help:      "The max number of concurrent queries.",
		}),
		queryQueueTime: prometheus.NewSummary(prometheus.SummaryOpts{
			Namespace:   namespace,
			Subsystem:   subsystem,
			Name:        "query_duration_seconds",
			Help:        "Query timings",
			ConstLabels: prometheus.Labels{"slice": "queue_time"},
		}),
		queryPrepareTime: prometheus.NewSummary(prometheus.SummaryOpts{
			Namespace:   namespace,
			Subsystem:   subsystem,
			Name:        "query_duration_seconds",
			Help:        "Query timings",
			ConstLabels: prometheus.Labels{"slice": "prepare_time"},
		}),
		queryInnerEval: prometheus.NewSummary(prometheus.SummaryOpts{
			Namespace:   namespace,
			Subsystem:   subsystem,
			Name:        "query_duration_seconds",
			Help:        "Query timings",
			ConstLabels: prometheus.Labels{"slice": "inner_eval"},
		}),
		queryResultSort: prometheus.NewSummary(prometheus.SummaryOpts{
			Namespace:   namespace,
			Subsystem:   subsystem,
			Name:        "query_duration_seconds",
			Help:        "Query timings",
			ConstLabels: prometheus.Labels{"slice": "result_sort"},
		}),
	}
	metrics.maxConcurrentQueries.Set(float64(maxConcurrent))

	if reg != nil {
		reg.MustRegister(
			metrics.currentQueries,
			metrics.maxConcurrentQueries,
			metrics.queryQueueTime,
			metrics.queryPrepareTime,
			metrics.queryInnerEval,
			metrics.queryResultSort,
		)
	}
	return &Engine{
		gate:    newQueryGate(maxConcurrent),
		timeout: timeout,
		logger:  logger,
		metrics: metrics,
	}
}

// NewInstantQuery returns an evaluation query for the given expression at the given time.
func (ng *Engine) NewInstantQuery(q storage.Queryable, qs string, ts time.Time) (Query, error) {
	expr, err := ParseExpr(qs)
	if err != nil {
		return nil, err
	}
	qry := ng.newQuery(q, expr, ts, ts, 0)
	qry.q = qs

	return qry, nil
}

// NewRangeQuery returns an evaluation query for the given time range and with
// the resolution set by the interval.
func (ng *Engine) NewRangeQuery(q storage.Queryable, qs string, start, end time.Time, interval time.Duration) (Query, error) {
	expr, err := ParseExpr(qs)
	if err != nil {
		return nil, err
	}
	if expr.Type() != ValueTypeVector && expr.Type() != ValueTypeScalar {
		return nil, fmt.Errorf("invalid expression type %q for range query, must be Scalar or instant Vector", documentedType(expr.Type()))
	}
	qry := ng.newQuery(q, expr, start, end, interval)
	qry.q = qs

	return qry, nil
}

func (ng *Engine) newQuery(q storage.Queryable, expr Expr, start, end time.Time, interval time.Duration) *query {
	es := &EvalStmt{
		Expr:     expr,
		Start:    start,
		End:      end,
		Interval: interval,
	}
	qry := &query{
		stmt:      es,
		ng:        ng,
		stats:     stats.NewTimerGroup(),
		queryable: q,
	}
	return qry
}

// testStmt is an internal helper statement that allows execution
// of an arbitrary function during handling. It is used to test the Engine.
type testStmt func(context.Context) error

func (testStmt) String() string { return "test statement" }
func (testStmt) stmt()          {}

func (ng *Engine) newTestQuery(f func(context.Context) error) Query {
	qry := &query{
		q:     "test statement",
		stmt:  testStmt(f),
		ng:    ng,
		stats: stats.NewTimerGroup(),
	}
	return qry
}

// exec executes the query.
//
// At this point per query only one EvalStmt is evaluated. Alert and record
// statements are not handled by the Engine.
func (ng *Engine) exec(ctx context.Context, q *query) (Value, error) {
	ng.metrics.currentQueries.Inc()
	defer ng.metrics.currentQueries.Dec()

	ctx, cancel := context.WithTimeout(ctx, ng.timeout)
	q.cancel = cancel

	execTimer := q.stats.GetTimer(stats.ExecTotalTime).Start()
	defer execTimer.Stop()
	queueTimer := q.stats.GetTimer(stats.ExecQueueTime).Start()

	if err := ng.gate.Start(ctx); err != nil {
		return nil, err
	}
	defer ng.gate.Done()

	queueTimer.Stop()
	ng.metrics.queryQueueTime.Observe(queueTimer.ElapsedTime().Seconds())

	// Cancel when execution is done or an error was raised.
	defer q.cancel()

	const env = "query execution"

	evalTimer := q.stats.GetTimer(stats.EvalTotalTime).Start()
	defer evalTimer.Stop()

	// The base context might already be canceled on the first iteration (e.g. during shutdown).
	if err := contextDone(ctx, env); err != nil {
		return nil, err
	}

	switch s := q.Statement().(type) {
	case *EvalStmt:
		return ng.execEvalStmt(ctx, q, s)
	case testStmt:
		return nil, s(ctx)
	}

	panic(fmt.Errorf("promql.Engine.exec: unhandled statement of type %T", q.Statement()))
}

func timeMilliseconds(t time.Time) int64 {
	return t.UnixNano() / int64(time.Millisecond/time.Nanosecond)
}

func durationMilliseconds(d time.Duration) int64 {
	return int64(d / (time.Millisecond / time.Nanosecond))
}

// execEvalStmt evaluates the expression of an evaluation statement for the given time range.
func (ng *Engine) execEvalStmt(ctx context.Context, query *query, s *EvalStmt) (Value, error) {
	prepareTimer := query.stats.GetTimer(stats.QueryPreparationTime).Start()
	querier, err := ng.populateSeries(ctx, query.queryable, s)
	prepareTimer.Stop()
	ng.metrics.queryPrepareTime.Observe(prepareTimer.ElapsedTime().Seconds())

	// XXX(fabxc): the querier returned by populateSeries might be instantiated
	// we must not return without closing irrespective of the error.
	// TODO: make this semantically saner.
	if querier != nil {
		defer querier.Close()
	}

	if err != nil {
		return nil, err
	}

	evalTimer := query.stats.GetTimer(stats.InnerEvalTime).Start()
	// Instant evaluation. This is executed as a range evaluation with one step.
	if s.Start == s.End && s.Interval == 0 {
		start := timeMilliseconds(s.Start)
		evaluator := &evaluator{
			startTimestamp: start,
			endTimestamp:   start,
			interval:       1,
			ctx:            ctx,
			logger:         ng.logger,
		}
		val, err := evaluator.Eval(s.Expr)
		if err != nil {
			return nil, err
		}

		evalTimer.Stop()
		ng.metrics.queryInnerEval.Observe(evalTimer.ElapsedTime().Seconds())

		mat, ok := val.(Matrix)
		if !ok {
			panic(fmt.Errorf("promql.Engine.exec: invalid expression type %q", val.Type()))
		}
		query.matrix = mat
		switch s.Expr.Type() {
		case ValueTypeVector:
			// Convert matrix with one value per series into vector.
			vector := make(Vector, len(mat))
			for i, s := range mat {
				// Point might have a different timestamp, force it to the evaluation
				// timestamp as that is when we ran the evaluation.
				vector[i] = Sample{Metric: s.Metric, Point: Point{V: s.Points[0].V, T: start}}
			}
			return vector, nil
		case ValueTypeScalar:
			return Scalar{V: mat[0].Points[0].V, T: start}, nil
		case ValueTypeMatrix:
			return mat, nil
		default:
			panic(fmt.Errorf("promql.Engine.exec: unexpected expression type %q", s.Expr.Type()))
		}

	}

	// Range evaluation.
	evaluator := &evaluator{
		startTimestamp: timeMilliseconds(s.Start),
		endTimestamp:   timeMilliseconds(s.End),
		interval:       durationMilliseconds(s.Interval),
		ctx:            ctx,
		logger:         ng.logger,
	}
	val, err := evaluator.Eval(s.Expr)
	if err != nil {
		return nil, err
	}
	evalTimer.Stop()
	ng.metrics.queryInnerEval.Observe(evalTimer.ElapsedTime().Seconds())

	mat, ok := val.(Matrix)
	if !ok {
		panic(fmt.Errorf("promql.Engine.exec: invalid expression type %q", val.Type()))
	}
	query.matrix = mat

	if err := contextDone(ctx, "expression evaluation"); err != nil {
		return nil, err
	}

	// TODO(fabxc): order ensured by storage?
	// TODO(fabxc): where to ensure metric labels are a copy from the storage internals.
	sortTimer := query.stats.GetTimer(stats.ResultSortTime).Start()
	sort.Sort(mat)
	sortTimer.Stop()

	ng.metrics.queryResultSort.Observe(sortTimer.ElapsedTime().Seconds())
	return mat, nil
}

func (ng *Engine) populateSeries(ctx context.Context, q storage.Queryable, s *EvalStmt) (storage.Querier, error) {
	var maxOffset time.Duration
	Inspect(s.Expr, func(node Node, _ []Node) error {
		switch n := node.(type) {
		case *VectorSelector:
			if maxOffset < LookbackDelta {
				maxOffset = LookbackDelta
			}
			if n.Offset+LookbackDelta > maxOffset {
				maxOffset = n.Offset + LookbackDelta
			}
		case *MatrixSelector:
			if maxOffset < n.Range {
				maxOffset = n.Range
			}
			if n.Offset+n.Range > maxOffset {
				maxOffset = n.Offset + n.Range
			}
		}
		return nil
	})

	mint := s.Start.Add(-maxOffset)

	querier, err := q.Querier(ctx, timestamp.FromTime(mint), timestamp.FromTime(s.End))
	if err != nil {
		return nil, err
	}

	Inspect(s.Expr, func(node Node, path []Node) error {
		var set storage.SeriesSet
		params := &storage.SelectParams{
			Start: timestamp.FromTime(s.Start.Add(-LookbackDelta)),
			End:   timestamp.FromTime(s.End),
			Step:  int64(s.Interval / time.Millisecond),
		}

		switch n := node.(type) {
		case *VectorSelector:
			params.Func = extractFuncFromPath(path)
			if n.Offset > 0 {
				offsetMilliseconds := durationMilliseconds(n.Offset)
				params.Start = params.Start - offsetMilliseconds
				params.End = params.End - offsetMilliseconds
			}

			set, err = querier.Select(params, n.LabelMatchers...)
			if err != nil {
				level.Error(ng.logger).Log("msg", "error selecting series set", "err", err)
				return err
			}
			n.series, err = expandSeriesSet(ctx, set)
			if err != nil {
				// TODO(fabxc): use multi-error.
				level.Error(ng.logger).Log("msg", "error expanding series set", "err", err)
				return err
			}

		case *MatrixSelector:
			params.Func = extractFuncFromPath(path)
			// For all matrix queries we want to ensure that we have (end-start) + range selected
			// this way we have `range` data before the start time
			params.Start = params.Start - durationMilliseconds(n.Range)
			if n.Offset > 0 {
				offsetMilliseconds := durationMilliseconds(n.Offset)
				params.Start = params.Start - offsetMilliseconds
				params.End = params.End - offsetMilliseconds
			}

			set, err = querier.Select(params, n.LabelMatchers...)
			if err != nil {
				level.Error(ng.logger).Log("msg", "error selecting series set", "err", err)
				return err
			}
			n.series, err = expandSeriesSet(ctx, set)
			if err != nil {
				level.Error(ng.logger).Log("msg", "error expanding series set", "err", err)
				return err
			}
		}
		return nil
	})
	return querier, err
}

// extractFuncFromPath walks up the path and searches for the first instance of
// a function or aggregation.
func extractFuncFromPath(p []Node) string {
	if len(p) == 0 {
		return ""
	}
	switch n := p[len(p)-1].(type) {
	case *AggregateExpr:
		return n.Op.String()
	case *Call:
		return n.Func.Name
	case *BinaryExpr:
		// If we hit a binary expression we terminate since we only care about functions
		// or aggregations over a single metric.
		return ""
	}
	return extractFuncFromPath(p[:len(p)-1])
}

func expandSeriesSet(ctx context.Context, it storage.SeriesSet) (res []storage.Series, err error) {
	for it.Next() {
		select {
		case <-ctx.Done():
			return nil, ctx.Err()
		default:
		}
		res = append(res, it.At())
	}
	return res, it.Err()
}

// An evaluator evaluates given expressions over given fixed timestamps. It
// is attached to an engine through which it connects to a querier and reports
// errors. On timeout or cancellation of its context it terminates.
type evaluator struct {
	ctx context.Context

	startTimestamp int64 // Start time in milliseconds.

	endTimestamp int64 // End time in milliseconds.
	interval     int64 // Interval in milliseconds.

	logger log.Logger
}

// errorf causes a panic with the input formatted into an error.
func (ev *evaluator) errorf(format string, args ...interface{}) {
	ev.error(fmt.Errorf(format, args...))
}

// error causes a panic with the given error.
func (ev *evaluator) error(err error) {
	panic(err)
}

// recover is the handler that turns panics into returns from the top level of evaluation.
func (ev *evaluator) recover(errp *error) {
	e := recover()
	if e == nil {
		return
	}
	if err, ok := e.(runtime.Error); ok {
		// Print the stack trace but do not inhibit the running application.
		buf := make([]byte, 64<<10)
		buf = buf[:runtime.Stack(buf, false)]

		level.Error(ev.logger).Log("msg", "runtime panic in parser", "err", e, "stacktrace", string(buf))
		*errp = fmt.Errorf("unexpected error: %s", err)
	} else {
		*errp = e.(error)
	}
}

func (ev *evaluator) Eval(expr Expr) (v Value, err error) {
	defer ev.recover(&err)
	return ev.eval(expr), nil
}

// EvalNodeHelper stores extra information and caches for evaluating a single node across steps.
type EvalNodeHelper struct {
	// Evaluation timestamp.
	ts int64
	// Vector that can be used for output.
	out Vector

	// Caches.
	// dropMetricName and label_*.
	dmn map[uint64]labels.Labels
	// signatureFunc.
	sigf map[uint64]uint64
	// funcHistogramQuantile.
	signatureToMetricWithBuckets map[uint64]*metricWithBuckets
	// label_replace.
	regex *regexp.Regexp

	// For binary vector matching.
	rightSigs    map[uint64]Sample
	matchedSigs  map[uint64]map[uint64]struct{}
	resultMetric map[uint64]labels.Labels
}

// dropMetricName is a cached version of dropMetricName.
func (enh *EvalNodeHelper) dropMetricName(l labels.Labels) labels.Labels {
	if enh.dmn == nil {
		enh.dmn = make(map[uint64]labels.Labels, len(enh.out))
	}
	h := l.Hash()
	ret, ok := enh.dmn[h]
	if ok {
		return ret
	}
	ret = dropMetricName(l)
	enh.dmn[h] = ret
	return ret
}

// signatureFunc is a cached version of signatureFunc.
func (enh *EvalNodeHelper) signatureFunc(on bool, names ...string) func(labels.Labels) uint64 {
	if enh.sigf == nil {
		enh.sigf = make(map[uint64]uint64, len(enh.out))
	}
	f := signatureFunc(on, names...)
	return func(l labels.Labels) uint64 {
		h := l.Hash()
		ret, ok := enh.sigf[h]
		if ok {
			return ret
		}
		ret = f(l)
		enh.sigf[h] = ret
		return ret
	}
}

// rangeEval evaluates the given expressions, and then for each step calls
// the given function with the values computed for each expression at that
// step.  The return value is the combination into time series of  of all the
// function call results.
func (ev *evaluator) rangeEval(f func([]Value, *EvalNodeHelper) Vector, exprs ...Expr) Matrix {
	numSteps := int((ev.endTimestamp-ev.startTimestamp)/ev.interval) + 1
	matrixes := make([]Matrix, len(exprs))
	origMatrixes := make([]Matrix, len(exprs))
	for i, e := range exprs {
		// Functions will take string arguments from the expressions, not the values.
		if e != nil && e.Type() != ValueTypeString {
			matrixes[i] = ev.eval(e).(Matrix)

			// Keep a copy of the original point slices so that they
			// can be returned to the pool.
			origMatrixes[i] = make(Matrix, len(matrixes[i]))
			copy(origMatrixes[i], matrixes[i])
		}
	}

	vectors := make([]Vector, len(exprs)) // Input vectors for the function.
	args := make([]Value, len(exprs))     // Argument to function.
	// Create an output vector that is as big as the input matrix with
	// the most time series.
	biggestLen := 1
	for i := range exprs {
		vectors[i] = make(Vector, 0, len(matrixes[i]))
		if len(matrixes[i]) > biggestLen {
			biggestLen = len(matrixes[i])
		}
	}
	enh := &EvalNodeHelper{out: make(Vector, 0, biggestLen)}
	seriess := make(map[uint64]Series, biggestLen) // Output series by series hash.
	for ts := ev.startTimestamp; ts <= ev.endTimestamp; ts += ev.interval {
		// Gather input vectors for this timestamp.
		for i := range exprs {
			vectors[i] = vectors[i][:0]
			for si, series := range matrixes[i] {
				for _, point := range series.Points {
					if point.T == ts {
						vectors[i] = append(vectors[i], Sample{Metric: series.Metric, Point: point})
						// Move input vectors forward so we don't have to re-scan the same
						// past points at the next step.
						matrixes[i][si].Points = series.Points[1:]
					}
					break
				}
			}
			args[i] = vectors[i]
		}
		// Make the function call.
		enh.ts = ts
		result := f(args, enh)
		enh.out = result[:0] // Reuse result vector.
		// If this could be an instant query, shortcut so as not to change sort order.
		if ev.endTimestamp == ev.startTimestamp {
			mat := make(Matrix, len(result))
			for i, s := range result {
				s.Point.T = ts
				mat[i] = Series{Metric: s.Metric, Points: []Point{s.Point}}
			}
			return mat
		}
		// Add samples in output vector to output series.
		for _, sample := range result {
			h := sample.Metric.Hash()
			ss, ok := seriess[h]
			if !ok {
				ss = Series{
					Metric: sample.Metric,
					Points: getPointSlice(numSteps),
				}
			}
			sample.Point.T = ts
			ss.Points = append(ss.Points, sample.Point)
			seriess[h] = ss
		}
	}
	// Reuse the original point slices.
	for _, m := range origMatrixes {
		for _, s := range m {
			putPointSlice(s.Points)
		}
	}
	// Assemble the output matrix.
	mat := make(Matrix, 0, len(seriess))
	for _, ss := range seriess {
		mat = append(mat, ss)
	}
	return mat
}

// eval evaluates the given expression as the given AST expression node requires.
func (ev *evaluator) eval(expr Expr) Value {
	// This is the top-level evaluation method.
	// Thus, we check for timeout/cancellation here.
	if err := contextDone(ev.ctx, "expression evaluation"); err != nil {
		ev.error(err)
	}
	numSteps := int((ev.endTimestamp-ev.startTimestamp)/ev.interval) + 1

	switch e := expr.(type) {
	case *AggregateExpr:
		if s, ok := e.Param.(*StringLiteral); ok {
			return ev.rangeEval(func(v []Value, enh *EvalNodeHelper) Vector {
				return ev.aggregation(e.Op, e.Grouping, e.Without, s.Val, v[0].(Vector), enh)
			}, e.Expr)
		}
		return ev.rangeEval(func(v []Value, enh *EvalNodeHelper) Vector {
			var param float64
			if e.Param != nil {
				param = v[0].(Vector)[0].V
			}
			return ev.aggregation(e.Op, e.Grouping, e.Without, param, v[1].(Vector), enh)
		}, e.Param, e.Expr)

	case *Call:
		if e.Func.Name == "timestamp" {
			// Matrix evaluation always returns the evaluation time,
			// so this function needs special handling when given
			// a vector selector.
			vs, ok := e.Args[0].(*VectorSelector)
			if ok {
				return ev.rangeEval(func(v []Value, enh *EvalNodeHelper) Vector {
					return e.Func.Call([]Value{ev.vectorSelector(vs, enh.ts)}, e.Args, enh)
				})
			}
		}
		// Check if the function has a matrix argument.
		var matrixArgIndex int
		var matrixArg bool
		for i, a := range e.Args {
			_, ok := a.(*MatrixSelector)
			if ok {
				matrixArgIndex = i
				matrixArg = true
				break
			}
		}
		if !matrixArg {
			// Does not have a matrix argument.
			return ev.rangeEval(func(v []Value, enh *EvalNodeHelper) Vector {
				return e.Func.Call(v, e.Args, enh)
			}, e.Args...)
		}

		inArgs := make([]Value, len(e.Args))
		// Evaluate any non-matrix arguments.
		otherArgs := make([]Matrix, len(e.Args))
		otherInArgs := make([]Vector, len(e.Args))
		for i, e := range e.Args {
			if i != matrixArgIndex {
				otherArgs[i] = ev.eval(e).(Matrix)
				otherInArgs[i] = Vector{Sample{}}
				inArgs[i] = otherInArgs[i]
			}
		}

		sel := e.Args[matrixArgIndex].(*MatrixSelector)
		mat := make(Matrix, 0, len(sel.series)) // Output matrix.
		offset := durationMilliseconds(sel.Offset)
		selRange := durationMilliseconds(sel.Range)
		stepRange := selRange
		if stepRange > ev.interval {
			stepRange = ev.interval
		}
		// Reuse objects across steps to save memory allocations.
		points := getPointSlice(16)
		inMatrix := make(Matrix, 1)
		inArgs[matrixArgIndex] = inMatrix
		enh := &EvalNodeHelper{out: make(Vector, 0, 1)}
		// Process all the calls for one time series at a time.
		it := storage.NewBuffer(selRange)
		for i, s := range sel.series {
<<<<<<< HEAD
			points = points[:0]
			if it == nil {
				it = storage.NewBuffer(s.Iterator(), selRange)
			} else {
				it.Reset(s.Iterator())
			}
=======
			it.Reset(s.Iterator())
>>>>>>> bcdaf8e2
			ss := Series{
				// For all range vector functions, the only change to the
				// output labels is dropping the metric name so just do
				// it once here.
				Metric: dropMetricName(sel.series[i].Labels()),
				Points: getPointSlice(numSteps),
			}
			inMatrix[0].Metric = sel.series[i].Labels()
			for ts, step := ev.startTimestamp, -1; ts <= ev.endTimestamp; ts += ev.interval {
				step++
				// Set the non-matrix arguments.
				// They are scalar, so it is safe to use the step number
				// when looking up the argument, as there will be no gaps.
				for j := range e.Args {
					if j != matrixArgIndex {
						otherInArgs[j][0].V = otherArgs[j][0].Points[step].V
					}
				}
				maxt := ts - offset
				mint := maxt - selRange
				// Evaluate the matrix selector for this series for this step.
				points = ev.matrixIterSlice(it, mint, maxt, points)
				if len(points) == 0 {
					continue
				}
				inMatrix[0].Points = points
				enh.ts = ts
				// Make the function call.
				outVec := e.Func.Call(inArgs, e.Args, enh)
				enh.out = outVec[:0]
				if len(outVec) > 0 {
					ss.Points = append(ss.Points, Point{V: outVec[0].Point.V, T: ts})
				}
				// Only buffer stepRange milliseconds from the second step on.
				it.ReduceDelta(stepRange)
			}
			if len(ss.Points) > 0 {
				mat = append(mat, ss)
			}
		}
		putPointSlice(points)
		return mat

	case *ParenExpr:
		return ev.eval(e.Expr)

	case *UnaryExpr:
		mat := ev.eval(e.Expr).(Matrix)
		if e.Op == itemSUB {
			for i := range mat {
				mat[i].Metric = dropMetricName(mat[i].Metric)
				for j := range mat[i].Points {
					mat[i].Points[j].V = -mat[i].Points[j].V
				}
			}
		}
		return mat

	case *BinaryExpr:
		switch lt, rt := e.LHS.Type(), e.RHS.Type(); {
		case lt == ValueTypeScalar && rt == ValueTypeScalar:
			return ev.rangeEval(func(v []Value, enh *EvalNodeHelper) Vector {
				val := scalarBinop(e.Op, v[0].(Vector)[0].Point.V, v[1].(Vector)[0].Point.V)
				return append(enh.out, Sample{Point: Point{V: val}})
			}, e.LHS, e.RHS)
		case lt == ValueTypeVector && rt == ValueTypeVector:
			switch e.Op {
			case itemLAND:
				return ev.rangeEval(func(v []Value, enh *EvalNodeHelper) Vector {
					return ev.VectorAnd(v[0].(Vector), v[1].(Vector), e.VectorMatching, enh)
				}, e.LHS, e.RHS)
			case itemLOR:
				return ev.rangeEval(func(v []Value, enh *EvalNodeHelper) Vector {
					return ev.VectorOr(v[0].(Vector), v[1].(Vector), e.VectorMatching, enh)
				}, e.LHS, e.RHS)
			case itemLUnless:
				return ev.rangeEval(func(v []Value, enh *EvalNodeHelper) Vector {
					return ev.VectorUnless(v[0].(Vector), v[1].(Vector), e.VectorMatching, enh)
				}, e.LHS, e.RHS)
			default:
				return ev.rangeEval(func(v []Value, enh *EvalNodeHelper) Vector {
					return ev.VectorBinop(e.Op, v[0].(Vector), v[1].(Vector), e.VectorMatching, e.ReturnBool, enh)
				}, e.LHS, e.RHS)
			}

		case lt == ValueTypeVector && rt == ValueTypeScalar:
			return ev.rangeEval(func(v []Value, enh *EvalNodeHelper) Vector {
				return ev.VectorscalarBinop(e.Op, v[0].(Vector), Scalar{V: v[1].(Vector)[0].Point.V}, false, e.ReturnBool, enh)
			}, e.LHS, e.RHS)

		case lt == ValueTypeScalar && rt == ValueTypeVector:
			return ev.rangeEval(func(v []Value, enh *EvalNodeHelper) Vector {
				return ev.VectorscalarBinop(e.Op, v[1].(Vector), Scalar{V: v[0].(Vector)[0].Point.V}, true, e.ReturnBool, enh)
			}, e.LHS, e.RHS)
		}

	case *NumberLiteral:
		return ev.rangeEval(func(v []Value, enh *EvalNodeHelper) Vector {
			return append(enh.out, Sample{Point: Point{V: e.Val}})
		})

	case *VectorSelector:
		mat := make(Matrix, 0, len(e.series))
		it := storage.NewBuffer(durationMilliseconds(LookbackDelta))
		for i, s := range e.series {
			it.Reset(s.Iterator())
			ss := Series{
				Metric: e.series[i].Labels(),
				Points: getPointSlice(numSteps),
			}

			for ts := ev.startTimestamp; ts <= ev.endTimestamp; ts += ev.interval {
				_, v, ok := ev.vectorSelectorSingle(it, e, ts)
				if ok {
					ss.Points = append(ss.Points, Point{V: v, T: ts})
				}
			}

			if len(ss.Points) > 0 {
				mat = append(mat, ss)
			}
		}
		return mat

	case *MatrixSelector:
		if ev.startTimestamp != ev.endTimestamp {
			panic(fmt.Errorf("cannot do range evaluation of matrix selector"))
		}
		return ev.matrixSelector(e)
	}

	panic(fmt.Errorf("unhandled expression of type: %T", expr))
}

// vectorSelector evaluates a *VectorSelector expression.
func (ev *evaluator) vectorSelector(node *VectorSelector, ts int64) Vector {
	var (
		vec = make(Vector, 0, len(node.series))
	)

	it := storage.NewBuffer(durationMilliseconds(LookbackDelta))
	for i, s := range node.series {
		it.Reset(s.Iterator())

		t, v, ok := ev.vectorSelectorSingle(it, node, ts)
		if ok {
			vec = append(vec, Sample{
				Metric: node.series[i].Labels(),
				Point:  Point{V: v, T: t},
			})
		}

	}
	return vec
}

// vectorSelectorSingle evaluates a instant vector for the iterator of one time series.
func (ev *evaluator) vectorSelectorSingle(it *storage.BufferedSeriesIterator, node *VectorSelector, ts int64) (int64, float64, bool) {
	refTime := ts - durationMilliseconds(node.Offset)
	var t int64
	var v float64

	ok := it.Seek(refTime)
	if !ok {
		if it.Err() != nil {
			ev.error(it.Err())
		}
	}

	if ok {
		t, v = it.Values()
	}

	if !ok || t > refTime {
		t, v, ok = it.PeekBack(1)
		if !ok || t < refTime-durationMilliseconds(LookbackDelta) {
			return 0, 0, false
		}
	}
	if value.IsStaleNaN(v) {
		return 0, 0, false
	}
	return t, v, true
}

var pointPool = sync.Pool{}

func getPointSlice(sz int) []Point {
	p := pointPool.Get()
	if p != nil {
		return p.([]Point)
	}
	return make([]Point, 0, sz)
}

func putPointSlice(p []Point) {
	pointPool.Put(p[:0])
}

// matrixSelector evaluates a *MatrixSelector expression.
func (ev *evaluator) matrixSelector(node *MatrixSelector) Matrix {
	var (
		offset = durationMilliseconds(node.Offset)
		maxt   = ev.startTimestamp - offset
		mint   = maxt - durationMilliseconds(node.Range)
		matrix = make(Matrix, 0, len(node.series))
	)

	it := storage.NewBuffer(durationMilliseconds(node.Range))
	for i, s := range node.series {
		if err := contextDone(ev.ctx, "expression evaluation"); err != nil {
			ev.error(err)
		}
		it.Reset(s.Iterator())
		ss := Series{
			Metric: node.series[i].Labels(),
		}

		ss.Points = ev.matrixIterSlice(it, mint, maxt, getPointSlice(16))

		if len(ss.Points) > 0 {
			matrix = append(matrix, ss)
		} else {
			putPointSlice(ss.Points)
		}
	}
	return matrix
}

// matrixIterSlice populates a matrix vector covering the requested range for a
// single time series, with points retrieved from an iterator.
//
// As an optimization, the matrix vector may already contain points of the same
// time series from the evaluation of an earlier step (with lower mint and maxt
// values). Any such points falling before mint are discarded; points that fall
// into the [mint, maxt] range are retained; only points with later timestamps
// are populated from the iterator.
func (ev *evaluator) matrixIterSlice(it *storage.BufferedSeriesIterator, mint, maxt int64, out []Point) []Point {
	if len(out) > 0 && out[len(out)-1].T >= mint {
		// There is an overlap between previous and current ranges, retain common
		// points. In most such cases:
		//   (a) the overlap is significantly larger than the eval step; and/or
		//   (b) the number of samples is relatively small.
		// so a linear search will be as fast as a binary search.
		var drop int
		for drop = 0; out[drop].T < mint; drop++ {
		}
		copy(out, out[drop:])
		out = out[:len(out)-drop]
		// Only append points with timestamps after the last timestamp we have.
		mint = out[len(out)-1].T + 1
	} else {
		out = out[:0]
	}

	ok := it.Seek(maxt)
	if !ok {
		if it.Err() != nil {
			ev.error(it.Err())
		}
	}

	buf := it.Buffer()
	for buf.Next() {
		t, v := buf.At()
		if value.IsStaleNaN(v) {
			continue
		}
		// Values in the buffer are guaranteed to be smaller than maxt.
		if t >= mint {
			out = append(out, Point{T: t, V: v})
		}
	}
	// The seeked sample might also be in the range.
	if ok {
		t, v := it.Values()
		if t == maxt && !value.IsStaleNaN(v) {
			out = append(out, Point{T: t, V: v})
		}
	}
	return out
}

func (ev *evaluator) VectorAnd(lhs, rhs Vector, matching *VectorMatching, enh *EvalNodeHelper) Vector {
	if matching.Card != CardManyToMany {
		panic("set operations must only use many-to-many matching")
	}
	sigf := enh.signatureFunc(matching.On, matching.MatchingLabels...)

	// The set of signatures for the right-hand side Vector.
	rightSigs := map[uint64]struct{}{}
	// Add all rhs samples to a map so we can easily find matches later.
	for _, rs := range rhs {
		rightSigs[sigf(rs.Metric)] = struct{}{}
	}

	for _, ls := range lhs {
		// If there's a matching entry in the right-hand side Vector, add the sample.
		if _, ok := rightSigs[sigf(ls.Metric)]; ok {
			enh.out = append(enh.out, ls)
		}
	}
	return enh.out
}

func (ev *evaluator) VectorOr(lhs, rhs Vector, matching *VectorMatching, enh *EvalNodeHelper) Vector {
	if matching.Card != CardManyToMany {
		panic("set operations must only use many-to-many matching")
	}
	sigf := enh.signatureFunc(matching.On, matching.MatchingLabels...)

	leftSigs := map[uint64]struct{}{}
	// Add everything from the left-hand-side Vector.
	for _, ls := range lhs {
		leftSigs[sigf(ls.Metric)] = struct{}{}
		enh.out = append(enh.out, ls)
	}
	// Add all right-hand side elements which have not been added from the left-hand side.
	for _, rs := range rhs {
		if _, ok := leftSigs[sigf(rs.Metric)]; !ok {
			enh.out = append(enh.out, rs)
		}
	}
	return enh.out
}

func (ev *evaluator) VectorUnless(lhs, rhs Vector, matching *VectorMatching, enh *EvalNodeHelper) Vector {
	if matching.Card != CardManyToMany {
		panic("set operations must only use many-to-many matching")
	}
	sigf := enh.signatureFunc(matching.On, matching.MatchingLabels...)

	rightSigs := map[uint64]struct{}{}
	for _, rs := range rhs {
		rightSigs[sigf(rs.Metric)] = struct{}{}
	}

	for _, ls := range lhs {
		if _, ok := rightSigs[sigf(ls.Metric)]; !ok {
			enh.out = append(enh.out, ls)
		}
	}
	return enh.out
}

// VectorBinop evaluates a binary operation between two Vectors, excluding set operators.
func (ev *evaluator) VectorBinop(op ItemType, lhs, rhs Vector, matching *VectorMatching, returnBool bool, enh *EvalNodeHelper) Vector {
	if matching.Card == CardManyToMany {
		panic("many-to-many only allowed for set operators")
	}
	sigf := enh.signatureFunc(matching.On, matching.MatchingLabels...)

	// The control flow below handles one-to-one or many-to-one matching.
	// For one-to-many, swap sidedness and account for the swap when calculating
	// values.
	if matching.Card == CardOneToMany {
		lhs, rhs = rhs, lhs
	}

	// All samples from the rhs hashed by the matching label/values.
	if enh.rightSigs == nil {
		enh.rightSigs = make(map[uint64]Sample, len(enh.out))
	} else {
		for k := range enh.rightSigs {
			delete(enh.rightSigs, k)
		}
	}
	rightSigs := enh.rightSigs

	// Add all rhs samples to a map so we can easily find matches later.
	for _, rs := range rhs {
		sig := sigf(rs.Metric)
		// The rhs is guaranteed to be the 'one' side. Having multiple samples
		// with the same signature means that the matching is many-to-many.
		if _, found := rightSigs[sig]; found {
			// Many-to-many matching not allowed.
			ev.errorf("many-to-many matching not allowed: matching labels must be unique on one side")
		}
		rightSigs[sig] = rs
	}

	// Tracks the match-signature. For one-to-one operations the value is nil. For many-to-one
	// the value is a set of signatures to detect duplicated result elements.
	if enh.matchedSigs == nil {
		enh.matchedSigs = make(map[uint64]map[uint64]struct{}, len(rightSigs))
	} else {
		for k := range enh.matchedSigs {
			delete(enh.matchedSigs, k)
		}
	}
	matchedSigs := enh.matchedSigs

	// For all lhs samples find a respective rhs sample and perform
	// the binary operation.
	for _, ls := range lhs {
		sig := sigf(ls.Metric)

		rs, found := rightSigs[sig] // Look for a match in the rhs Vector.
		if !found {
			continue
		}

		// Account for potentially swapped sidedness.
		vl, vr := ls.V, rs.V
		if matching.Card == CardOneToMany {
			vl, vr = vr, vl
		}
		value, keep := vectorElemBinop(op, vl, vr)
		if returnBool {
			if keep {
				value = 1.0
			} else {
				value = 0.0
			}
		} else if !keep {
			continue
		}
		metric := resultMetric(ls.Metric, rs.Metric, op, matching, enh)

		insertedSigs, exists := matchedSigs[sig]
		if matching.Card == CardOneToOne {
			if exists {
				ev.errorf("multiple matches for labels: many-to-one matching must be explicit (group_left/group_right)")
			}
			matchedSigs[sig] = nil // Set existence to true.
		} else {
			// In many-to-one matching the grouping labels have to ensure a unique metric
			// for the result Vector. Check whether those labels have already been added for
			// the same matching labels.
			insertSig := metric.Hash()

			if !exists {
				insertedSigs = map[uint64]struct{}{}
				matchedSigs[sig] = insertedSigs
			} else if _, duplicate := insertedSigs[insertSig]; duplicate {
				ev.errorf("multiple matches for labels: grouping labels must ensure unique matches")
			}
			insertedSigs[insertSig] = struct{}{}
		}

		enh.out = append(enh.out, Sample{
			Metric: metric,
			Point:  Point{V: value},
		})
	}
	return enh.out
}

// signatureFunc returns a function that calculates the signature for a metric
// ignoring the provided labels. If on, then the given labels are only used instead.
func signatureFunc(on bool, names ...string) func(labels.Labels) uint64 {
	// TODO(fabxc): ensure names are sorted and then use that and sortedness
	// of labels by names to speed up the operations below.
	// Alternatively, inline the hashing and don't build new label sets.
	if on {
		return func(lset labels.Labels) uint64 { return lset.HashForLabels(names...) }
	}
	return func(lset labels.Labels) uint64 { return lset.HashWithoutLabels(names...) }
}

// resultMetric returns the metric for the given sample(s) based on the Vector
// binary operation and the matching options.
func resultMetric(lhs, rhs labels.Labels, op ItemType, matching *VectorMatching, enh *EvalNodeHelper) labels.Labels {
	if enh.resultMetric == nil {
		enh.resultMetric = make(map[uint64]labels.Labels, len(enh.out))
	}
	// op and matching are always the same for a given node, so
	// there's no need to include them in the hash key.
	// If the lhs and rhs are the same then the xor would be 0,
	// so add in one side to protect against that.
	lh := lhs.Hash()
	h := (lh ^ rhs.Hash()) + lh
	if ret, ok := enh.resultMetric[h]; ok {
		return ret
	}

	lb := labels.NewBuilder(lhs)

	if shouldDropMetricName(op) {
		lb.Del(labels.MetricName)
	}

	if matching.Card == CardOneToOne {
		if matching.On {
		Outer:
			for _, l := range lhs {
				for _, n := range matching.MatchingLabels {
					if l.Name == n {
						continue Outer
					}
				}
				lb.Del(l.Name)
			}
		} else {
			lb.Del(matching.MatchingLabels...)
		}
	}
	for _, ln := range matching.Include {
		// Included labels from the `group_x` modifier are taken from the "one"-side.
		if v := rhs.Get(ln); v != "" {
			lb.Set(ln, v)
		} else {
			lb.Del(ln)
		}
	}

	ret := lb.Labels()
	enh.resultMetric[h] = ret
	return ret
}

// VectorscalarBinop evaluates a binary operation between a Vector and a Scalar.
func (ev *evaluator) VectorscalarBinop(op ItemType, lhs Vector, rhs Scalar, swap, returnBool bool, enh *EvalNodeHelper) Vector {
	for _, lhsSample := range lhs {
		lv, rv := lhsSample.V, rhs.V
		// lhs always contains the Vector. If the original position was different
		// swap for calculating the value.
		if swap {
			lv, rv = rv, lv
		}
		value, keep := vectorElemBinop(op, lv, rv)
		if returnBool {
			if keep {
				value = 1.0
			} else {
				value = 0.0
			}
			keep = true
		}
		if keep {
			lhsSample.V = value
			if shouldDropMetricName(op) || returnBool {
				lhsSample.Metric = enh.dropMetricName(lhsSample.Metric)
			}
			enh.out = append(enh.out, lhsSample)
		}
	}
	return enh.out
}

func dropMetricName(l labels.Labels) labels.Labels {
	return labels.NewBuilder(l).Del(labels.MetricName).Labels()
}

// scalarBinop evaluates a binary operation between two Scalars.
func scalarBinop(op ItemType, lhs, rhs float64) float64 {
	switch op {
	case itemADD:
		return lhs + rhs
	case itemSUB:
		return lhs - rhs
	case itemMUL:
		return lhs * rhs
	case itemDIV:
		return lhs / rhs
	case itemPOW:
		return math.Pow(lhs, rhs)
	case itemMOD:
		return math.Mod(lhs, rhs)
	case itemEQL:
		return btos(lhs == rhs)
	case itemNEQ:
		return btos(lhs != rhs)
	case itemGTR:
		return btos(lhs > rhs)
	case itemLSS:
		return btos(lhs < rhs)
	case itemGTE:
		return btos(lhs >= rhs)
	case itemLTE:
		return btos(lhs <= rhs)
	}
	panic(fmt.Errorf("operator %q not allowed for Scalar operations", op))
}

// vectorElemBinop evaluates a binary operation between two Vector elements.
func vectorElemBinop(op ItemType, lhs, rhs float64) (float64, bool) {
	switch op {
	case itemADD:
		return lhs + rhs, true
	case itemSUB:
		return lhs - rhs, true
	case itemMUL:
		return lhs * rhs, true
	case itemDIV:
		return lhs / rhs, true
	case itemPOW:
		return math.Pow(lhs, rhs), true
	case itemMOD:
		return math.Mod(lhs, rhs), true
	case itemEQL:
		return lhs, lhs == rhs
	case itemNEQ:
		return lhs, lhs != rhs
	case itemGTR:
		return lhs, lhs > rhs
	case itemLSS:
		return lhs, lhs < rhs
	case itemGTE:
		return lhs, lhs >= rhs
	case itemLTE:
		return lhs, lhs <= rhs
	}
	panic(fmt.Errorf("operator %q not allowed for operations between Vectors", op))
}

// intersection returns the metric of common label/value pairs of two input metrics.
func intersection(ls1, ls2 labels.Labels) labels.Labels {
	res := make(labels.Labels, 0, 5)

	for _, l1 := range ls1 {
		for _, l2 := range ls2 {
			if l1.Name == l2.Name && l1.Value == l2.Value {
				res = append(res, l1)
				continue
			}
		}
	}
	return res
}

type groupedAggregation struct {
	labels           labels.Labels
	value            float64
	valuesSquaredSum float64
	groupCount       int
	heap             vectorByValueHeap
	reverseHeap      vectorByReverseValueHeap
}

// aggregation evaluates an aggregation operation on a Vector.
func (ev *evaluator) aggregation(op ItemType, grouping []string, without bool, param interface{}, vec Vector, enh *EvalNodeHelper) Vector {

	result := map[uint64]*groupedAggregation{}
	var k int64
	if op == itemTopK || op == itemBottomK {
		f := param.(float64)
		if !convertibleToInt64(f) {
			ev.errorf("Scalar value %v overflows int64", f)
		}
		k = int64(f)
		if k < 1 {
			return Vector{}
		}
	}
	var q float64
	if op == itemQuantile {
		q = param.(float64)
	}
	var valueLabel string
	if op == itemCountValues {
		valueLabel = param.(string)
		if !without {
			grouping = append(grouping, valueLabel)
		}
	}

	for _, s := range vec {
		metric := s.Metric

		if op == itemCountValues {
			lb := labels.NewBuilder(metric)
			lb.Set(valueLabel, strconv.FormatFloat(s.V, 'f', -1, 64))
			metric = lb.Labels()
		}

		var (
			groupingKey uint64
		)
		if without {
			groupingKey = metric.HashWithoutLabels(grouping...)
		} else {
			groupingKey = metric.HashForLabels(grouping...)
		}

		group, ok := result[groupingKey]
		// Add a new group if it doesn't exist.
		if !ok {
			var m labels.Labels

			if without {
				lb := labels.NewBuilder(metric)
				lb.Del(grouping...)
				lb.Del(labels.MetricName)
				m = lb.Labels()
			} else {
				m = make(labels.Labels, 0, len(grouping))
				for _, l := range metric {
					for _, n := range grouping {
						if l.Name == n {
							m = append(m, l)
							break
						}
					}
				}
				sort.Sort(m)
			}
			result[groupingKey] = &groupedAggregation{
				labels:           m,
				value:            s.V,
				valuesSquaredSum: s.V * s.V,
				groupCount:       1,
			}
			inputVecLen := int64(len(vec))
			resultSize := k
			if k > inputVecLen {
				resultSize = inputVecLen
			}
			if op == itemTopK || op == itemQuantile {
				result[groupingKey].heap = make(vectorByValueHeap, 0, resultSize)
				heap.Push(&result[groupingKey].heap, &Sample{
					Point:  Point{V: s.V},
					Metric: s.Metric,
				})
			} else if op == itemBottomK {
				result[groupingKey].reverseHeap = make(vectorByReverseValueHeap, 0, resultSize)
				heap.Push(&result[groupingKey].reverseHeap, &Sample{
					Point:  Point{V: s.V},
					Metric: s.Metric,
				})
			}
			continue
		}

		switch op {
		case itemSum:
			group.value += s.V

		case itemAvg:
			group.value += s.V
			group.groupCount++

		case itemMax:
			if group.value < s.V || math.IsNaN(group.value) {
				group.value = s.V
			}

		case itemMin:
			if group.value > s.V || math.IsNaN(group.value) {
				group.value = s.V
			}

		case itemCount, itemCountValues:
			group.groupCount++

		case itemStdvar, itemStddev:
			group.value += s.V
			group.valuesSquaredSum += s.V * s.V
			group.groupCount++

		case itemTopK:
			if int64(len(group.heap)) < k || group.heap[0].V < s.V || math.IsNaN(group.heap[0].V) {
				if int64(len(group.heap)) == k {
					heap.Pop(&group.heap)
				}
				heap.Push(&group.heap, &Sample{
					Point:  Point{V: s.V},
					Metric: s.Metric,
				})
			}

		case itemBottomK:
			if int64(len(group.reverseHeap)) < k || group.reverseHeap[0].V > s.V || math.IsNaN(group.reverseHeap[0].V) {
				if int64(len(group.reverseHeap)) == k {
					heap.Pop(&group.reverseHeap)
				}
				heap.Push(&group.reverseHeap, &Sample{
					Point:  Point{V: s.V},
					Metric: s.Metric,
				})
			}

		case itemQuantile:
			group.heap = append(group.heap, s)

		default:
			panic(fmt.Errorf("expected aggregation operator but got %q", op))
		}
	}

	// Construct the result Vector from the aggregated groups.
	for _, aggr := range result {
		switch op {
		case itemAvg:
			aggr.value = aggr.value / float64(aggr.groupCount)

		case itemCount, itemCountValues:
			aggr.value = float64(aggr.groupCount)

		case itemStdvar:
			avg := aggr.value / float64(aggr.groupCount)
			aggr.value = aggr.valuesSquaredSum/float64(aggr.groupCount) - avg*avg

		case itemStddev:
			avg := aggr.value / float64(aggr.groupCount)
			aggr.value = math.Sqrt(aggr.valuesSquaredSum/float64(aggr.groupCount) - avg*avg)

		case itemTopK:
			// The heap keeps the lowest value on top, so reverse it.
			sort.Sort(sort.Reverse(aggr.heap))
			for _, v := range aggr.heap {
				enh.out = append(enh.out, Sample{
					Metric: v.Metric,
					Point:  Point{V: v.V},
				})
			}
			continue // Bypass default append.

		case itemBottomK:
			// The heap keeps the lowest value on top, so reverse it.
			sort.Sort(sort.Reverse(aggr.reverseHeap))
			for _, v := range aggr.reverseHeap {
				enh.out = append(enh.out, Sample{
					Metric: v.Metric,
					Point:  Point{V: v.V},
				})
			}
			continue // Bypass default append.

		case itemQuantile:
			aggr.value = quantile(q, aggr.heap)

		default:
			// For other aggregations, we already have the right value.
		}

		enh.out = append(enh.out, Sample{
			Metric: aggr.labels,
			Point:  Point{V: aggr.value},
		})
	}
	return enh.out
}

// btos returns 1 if b is true, 0 otherwise.
func btos(b bool) float64 {
	if b {
		return 1
	}
	return 0
}

// shouldDropMetricName returns whether the metric name should be dropped in the
// result of the op operation.
func shouldDropMetricName(op ItemType) bool {
	switch op {
	case itemADD, itemSUB, itemDIV, itemMUL, itemMOD:
		return true
	default:
		return false
	}
}

// LookbackDelta determines the time since the last sample after which a time
// series is considered stale.
var LookbackDelta = 5 * time.Minute

// A queryGate controls the maximum number of concurrently running and waiting queries.
type queryGate struct {
	ch chan struct{}
}

// newQueryGate returns a query gate that limits the number of queries
// being concurrently executed.
func newQueryGate(length int) *queryGate {
	return &queryGate{
		ch: make(chan struct{}, length),
	}
}

// Start blocks until the gate has a free spot or the context is done.
func (g *queryGate) Start(ctx context.Context) error {
	select {
	case <-ctx.Done():
		return contextDone(ctx, "query queue")
	case g.ch <- struct{}{}:
		return nil
	}
}

// Done releases a single spot in the gate.
func (g *queryGate) Done() {
	select {
	case <-g.ch:
	default:
		panic("engine.queryGate.Done: more operations done than started")
	}
}

// documentedType returns the internal type to the equivalent
// user facing terminology as defined in the documentation.
func documentedType(t ValueType) string {
	switch t {
	case "vector":
		return "instant vector"
	case "matrix":
		return "range vector"
	default:
		return string(t)
	}
}<|MERGE_RESOLUTION|>--- conflicted
+++ resolved
@@ -843,16 +843,8 @@
 		// Process all the calls for one time series at a time.
 		it := storage.NewBuffer(selRange)
 		for i, s := range sel.series {
-<<<<<<< HEAD
 			points = points[:0]
-			if it == nil {
-				it = storage.NewBuffer(s.Iterator(), selRange)
-			} else {
-				it.Reset(s.Iterator())
-			}
-=======
 			it.Reset(s.Iterator())
->>>>>>> bcdaf8e2
 			ss := Series{
 				// For all range vector functions, the only change to the
 				// output labels is dropping the metric name so just do
